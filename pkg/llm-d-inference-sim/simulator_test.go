/*
Copyright 2025 The llm-d-inference-sim Authors.

Licensed under the Apache License, Version 2.0 (the "License");
you may not use this file except in compliance with the License.
You may obtain a copy of the License at

	http://www.apache.org/licenses/LICENSE-2.0

Unless required by applicable law or agreed to in writing, software
distributed under the License is distributed on an "AS IS" BASIS,
WITHOUT WARRANTIES OR CONDITIONS OF ANY KIND, either express or implied.
See the License for the specific language governing permissions and
limitations under the License.
*/

package llmdinferencesim

import (
	"context"
	"errors"
	"fmt"
	"io"
	"net"
	"net/http"
	"os"
	"strings"
	"time"

	"github.com/llm-d/llm-d-inference-sim/pkg/common"
	openaiserverapi "github.com/llm-d/llm-d-inference-sim/pkg/openai-server-api"
	. "github.com/onsi/ginkgo/v2"
	. "github.com/onsi/gomega"
	"github.com/openai/openai-go"
	"github.com/openai/openai-go/option"
	"github.com/openai/openai-go/packages/param"
	"github.com/valyala/fasthttp/fasthttputil"
	"k8s.io/klog/v2"
)

const model = "my_model"
const baseURL = "http://localhost/v1"
const userMessage = "This is a test."
const invalidMaxTokensErrMsg = "Max completion tokens and max tokens should be positive"

var userMsgTokens int64

func startServer(ctx context.Context, mode string) (*http.Client, error) {
	return startServerWithArgs(ctx, mode, nil, nil)
}

func startServerWithArgs(ctx context.Context, mode string, args []string, envs map[string]string) (*http.Client, error) {
	_, client, err := startServerWithArgsAndMetrics(ctx, mode, args, envs, false)
	return client, err
}

func startServerWithArgsAndMetrics(ctx context.Context, mode string, args []string, envs map[string]string,
	setMetrics bool) (*VllmSimulator, *http.Client, error) {
	oldArgs := os.Args
	defer func() {
		os.Args = oldArgs
	}()

	if args != nil {
		os.Args = args
	} else {
		os.Args = []string{"cmd", "--model", model, "--mode", mode}
	}

	if envs != nil {
		for k, v := range envs {
			err := os.Setenv(k, v)
			Expect(err).NotTo(HaveOccurred())
		}

		defer func() {
			for k := range envs {
				err := os.Unsetenv(k)
				Expect(err).NotTo(HaveOccurred())
			}
		}()
	}

	logger := klog.Background()

	s, err := New(logger)
	if err != nil {
		return nil, nil, err
	}
	config, err := common.ParseCommandParamsAndLoadConfig()
	if err != nil {
		return nil, nil, err
	}
	s.config = config

	for _, lora := range config.LoraModules {
		s.loraAdaptors.Store(lora.Name, "")
	}

	common.InitRandom(s.config.Seed)

	if setMetrics {
		err = s.createAndRegisterPrometheus()
		if err != nil {
			return nil, nil, err
		}
	}

	// calculate number of tokens for user message,
	// must be activated after parseCommandParamsAndLoadConfig since it initializes the random engine
	userMsgTokens = int64(len(common.Tokenize(userMessage)))

	// run request processing workers
	for i := 1; i <= s.config.MaxNumSeqs; i++ {
		go s.reqProcessingWorker(ctx, i)
	}

	s.startMetricsUpdaters(ctx)

	listener := fasthttputil.NewInmemoryListener()

	// start the http server
	go func() {
		if err := s.startServer(ctx, listener); err != nil {
			logger.Error(err, "error starting server")
		}
	}()

	return s, &http.Client{
		Transport: &http.Transport{
			DialContext: func(_ context.Context, _, _ string) (net.Conn, error) {
				return listener.Dial()
			},
		},
	}, nil
}

var _ = Describe("Simulator", func() {

	DescribeTable("chat completions streaming",
		func(mode string) {
			ctx := context.TODO()
			client, err := startServer(ctx, mode)
			Expect(err).NotTo(HaveOccurred())

			openaiclient := openai.NewClient(
				option.WithBaseURL(baseURL),
				option.WithHTTPClient(client))

			params := openai.ChatCompletionNewParams{
				Messages: []openai.ChatCompletionMessageParamUnion{
					openai.UserMessage(userMessage),
				},
				Model:         model,
				StreamOptions: openai.ChatCompletionStreamOptionsParam{IncludeUsage: param.NewOpt(true)},
			}
			stream := openaiclient.Chat.Completions.NewStreaming(ctx, params)
			defer func() {
				err := stream.Close()
				Expect(err).NotTo(HaveOccurred())
			}()
			tokens := []string{}
			role := ""
			var chunk openai.ChatCompletionChunk
			numberOfChunksWithUsage := 0
			for stream.Next() {
				chunk = stream.Current()
				for _, choice := range chunk.Choices {
					if choice.Delta.Role != "" {
						role = choice.Delta.Role
					} else if choice.FinishReason == "" {
						tokens = append(tokens, choice.Delta.Content)
					}
				}
				if chunk.Usage.CompletionTokens != 0 || chunk.Usage.PromptTokens != 0 || chunk.Usage.TotalTokens != 0 {
					numberOfChunksWithUsage++
				}
				Expect(string(chunk.Object)).To(Equal(chatCompletionChunkObject))
			}

			Expect(numberOfChunksWithUsage).To(Equal(1))
			Expect(chunk.Usage.PromptTokens).To(Equal(userMsgTokens))
			Expect(chunk.Usage.CompletionTokens).To(BeNumerically(">", 0))
			Expect(chunk.Usage.TotalTokens).To(Equal(chunk.Usage.PromptTokens + chunk.Usage.CompletionTokens))

			msg := strings.Join(tokens, "")
			if mode == common.ModeRandom {
				// in case of random mode ensure that the returned message could be output of the random text generator
				Expect(common.IsValidText(msg)).To(BeTrue())
			} else {
				// in case of echo mode check that the text is returned as-is
				Expect(msg).Should(Equal(userMessage))
			}
			Expect(role).Should(Equal("assistant"))
		},
		func(mode string) string {
			return "mode: " + mode
		},
		Entry(nil, common.ModeRandom),
		Entry(nil, common.ModeEcho),
	)

	DescribeTable("text completions streaming",
		func(mode string) {
			ctx := context.TODO()
			client, err := startServer(ctx, mode)
			Expect(err).NotTo(HaveOccurred())

			openaiclient := openai.NewClient(
				option.WithBaseURL(baseURL),
				option.WithHTTPClient(client))

			params := openai.CompletionNewParams{
				Prompt: openai.CompletionNewParamsPromptUnion{
					OfString: openai.String(userMessage),
				},
				Model:         openai.CompletionNewParamsModel(model),
				StreamOptions: openai.ChatCompletionStreamOptionsParam{IncludeUsage: param.NewOpt(true)},
			}
			stream := openaiclient.Completions.NewStreaming(ctx, params)
			defer func() {
				err := stream.Close()
				Expect(err).NotTo(HaveOccurred())
			}()
			tokens := []string{}
			var chunk openai.Completion
			numberOfChunksWithUsage := 0
			for stream.Next() {
				chunk = stream.Current()
				for _, choice := range chunk.Choices {
					if choice.FinishReason == "" {
						tokens = append(tokens, choice.Text)
					}
				}
				if chunk.Usage.CompletionTokens != 0 || chunk.Usage.PromptTokens != 0 || chunk.Usage.TotalTokens != 0 {
					numberOfChunksWithUsage++
				}
				Expect(string(chunk.Object)).To(Equal(textCompletionObject))
			}
			Expect(numberOfChunksWithUsage).To(Equal(1))
			Expect(chunk.Usage.PromptTokens).To(Equal(userMsgTokens))
			Expect(chunk.Usage.CompletionTokens).To(BeNumerically(">", 0))
			Expect(chunk.Usage.TotalTokens).To(Equal(chunk.Usage.PromptTokens + chunk.Usage.CompletionTokens))

			text := strings.Join(tokens, "")
			if mode == common.ModeRandom {
				// in case of random mode ensure that the returned message could be output of the random text generator
				Expect(common.IsValidText(text)).To(BeTrue())
			} else {
				// in case of echo mode check that the text is returned as-is
				Expect(text).Should(Equal(userMessage))
			}
		},
		func(mode string) string {
			return "mode: " + mode
		},
		Entry(nil, common.ModeRandom),
		Entry(nil, common.ModeEcho),
	)

	DescribeTable("chat completions",
		func(mode string, maxTokens int, maxCompletionTokens int) {
			ctx := context.TODO()
			client, err := startServer(ctx, mode)
			Expect(err).NotTo(HaveOccurred())

			openaiclient := openai.NewClient(
				option.WithBaseURL(baseURL),
				option.WithHTTPClient(client))

			params := openai.ChatCompletionNewParams{
				Messages: []openai.ChatCompletionMessageParamUnion{
					openai.UserMessage(userMessage),
				},
				Model: model,
			}
			numTokens := 0
			// if maxTokens and maxCompletionTokens are passsed
			// maxCompletionTokens is used
			if maxTokens != 0 {
				params.MaxTokens = param.NewOpt(int64(maxTokens))
				numTokens = maxTokens
			}
			if maxCompletionTokens != 0 {
				params.MaxCompletionTokens = param.NewOpt(int64(maxCompletionTokens))
				numTokens = maxCompletionTokens
			}
			resp, err := openaiclient.Chat.Completions.New(ctx, params)
			if err != nil {
				var openaiError *openai.Error
				if errors.As(err, &openaiError) {
					if openaiError.StatusCode == 400 {
						errMsg, err := io.ReadAll(openaiError.Response.Body)
						Expect(err).NotTo(HaveOccurred())
						if strings.Contains(string(errMsg), invalidMaxTokensErrMsg) {
							return
						}
					}
				}
			}
			Expect(err).NotTo(HaveOccurred())
			Expect(resp.Choices).ShouldNot(BeEmpty())
			Expect(string(resp.Object)).To(Equal(chatCompletionObject))

			Expect(resp.Usage.PromptTokens).To(Equal(userMsgTokens))
			Expect(resp.Usage.CompletionTokens).To(BeNumerically(">", 0))
			Expect(resp.Usage.TotalTokens).To(Equal(resp.Usage.PromptTokens + resp.Usage.CompletionTokens))

			msg := resp.Choices[0].Message.Content
			Expect(msg).ShouldNot(BeEmpty())

			if numTokens > 0 {
				tokens := common.Tokenize(msg)
				Expect(int64(len(tokens))).Should(BeNumerically("<=", numTokens))
			} else {
				if mode == common.ModeRandom {
					// in case of random mode ensure that the returned message could be output of the random text generator
					Expect(common.IsValidText(msg)).To(BeTrue())
				} else {
					// in case of echo mode check that the text is returned as-is
					Expect(msg).Should(Equal(userMessage))
				}
			}
		},
		func(mode string, maxTokens int, maxCompletionTokens int) string {
			return fmt.Sprintf("mode: %s max_tokens: %d max_completion_tokens: %d", mode, maxTokens, maxCompletionTokens)
		},
		Entry(nil, common.ModeRandom, 2, 0),
		Entry(nil, common.ModeEcho, 2, 0),
		Entry(nil, common.ModeRandom, 1000, 0),
		Entry(nil, common.ModeEcho, 1000, 0),
		Entry(nil, common.ModeRandom, 1000, 2),
		Entry(nil, common.ModeEcho, 1000, 2),
		Entry(nil, common.ModeRandom, 0, 2),
		Entry(nil, common.ModeEcho, 0, 2),
		Entry(nil, common.ModeRandom, 0, 1000),
		Entry(nil, common.ModeEcho, 0, 1000),
		Entry(nil, common.ModeRandom, 0, 0),
		Entry(nil, common.ModeEcho, 0, 0),
		Entry(nil, common.ModeRandom, -1, 0),
		Entry(nil, common.ModeEcho, -1, 0),
		Entry(nil, common.ModeRandom, 0, -1),
		Entry(nil, common.ModeEcho, 0, -1),
	)

	DescribeTable("text completions",
		// use a function so that httpClient is captured when running
		func(mode string, maxTokens int) {
			ctx := context.TODO()
			client, err := startServer(ctx, mode)
			Expect(err).NotTo(HaveOccurred())

			openaiclient := openai.NewClient(
				option.WithBaseURL(baseURL),
				option.WithHTTPClient(client))
			params := openai.CompletionNewParams{
				Prompt: openai.CompletionNewParamsPromptUnion{
					OfString: openai.String(userMessage),
				},
				Model: openai.CompletionNewParamsModel(model),
			}
			numTokens := 0
			if maxTokens != 0 {
				params.MaxTokens = param.NewOpt(int64(maxTokens))
				numTokens = maxTokens
			}
			resp, err := openaiclient.Completions.New(ctx, params)
			if err != nil {
				var openaiError *openai.Error
				if errors.As(err, &openaiError) {
					if openaiError.StatusCode == 400 {
						errMsg, err := io.ReadAll(openaiError.Response.Body)
						Expect(err).NotTo(HaveOccurred())
						if strings.Contains(string(errMsg), invalidMaxTokensErrMsg) {
							return
						}
					}
				}
			}
			Expect(err).NotTo(HaveOccurred())
			Expect(resp.Choices).ShouldNot(BeEmpty())
			Expect(string(resp.Object)).To(Equal(textCompletionObject))

			Expect(resp.Usage.PromptTokens).To(Equal(userMsgTokens))
			Expect(resp.Usage.CompletionTokens).To(BeNumerically(">", 0))
			Expect(resp.Usage.TotalTokens).To(Equal(resp.Usage.PromptTokens + resp.Usage.CompletionTokens))

			text := resp.Choices[0].Text
			Expect(text).ShouldNot(BeEmpty())

			if numTokens != 0 {
				tokens := common.Tokenize(text)
				Expect(int64(len(tokens))).Should(BeNumerically("<=", numTokens))
			} else {
				if mode == common.ModeRandom {
					// in case of random mode ensure that the returned message could be output of the random text generator
					Expect(common.IsValidText(text)).To(BeTrue())
				} else {
					// in case of echo mode check that the text is returned as-is
					Expect(text).Should(Equal(userMessage))
				}
			}
		},
		func(mode string, maxTokens int) string {
			return fmt.Sprintf("mode: %s max_tokens: %d", mode, maxTokens)
		},
		Entry(nil, common.ModeRandom, 2),
		Entry(nil, common.ModeEcho, 2),
		Entry(nil, common.ModeRandom, 1000),
		Entry(nil, common.ModeEcho, 1000),
		Entry(nil, common.ModeRandom, 0),
		Entry(nil, common.ModeEcho, 0),
		Entry(nil, common.ModeRandom, -1),
		Entry(nil, common.ModeEcho, -1),
	)

	It("Should respond to /health", func() {
		ctx := context.TODO()
		client, err := startServer(ctx, common.ModeRandom)
		Expect(err).NotTo(HaveOccurred())

		resp, err := client.Get("http://localhost/health")
		Expect(err).NotTo(HaveOccurred())
		Expect(resp.StatusCode).To(Equal(http.StatusOK))
	})

	It("Should respond to /ready", func() {
		ctx := context.TODO()
		client, err := startServer(ctx, common.ModeRandom)
		Expect(err).NotTo(HaveOccurred())

		resp, err := client.Get("http://localhost/ready")
		Expect(err).NotTo(HaveOccurred())
		Expect(resp.StatusCode).To(Equal(http.StatusOK))
	})

	Context("namespace and pod headers", func() {
		It("Should not include namespace and pod headers in chat completion response when env is not set", func() {
			ctx := context.TODO()

			client, err := startServer(ctx, common.ModeRandom)
			Expect(err).NotTo(HaveOccurred())

			openaiclient := openai.NewClient(
				option.WithBaseURL(baseURL),
				option.WithHTTPClient(client))

			params := openai.ChatCompletionNewParams{
				Messages: []openai.ChatCompletionMessageParamUnion{
					openai.UserMessage(userMessage),
				},
				Model: model,
			}

			var httpResp *http.Response
			resp, err := openaiclient.Chat.Completions.New(ctx, params, option.WithResponseInto(&httpResp))
			Expect(err).NotTo(HaveOccurred())
			Expect(resp).NotTo(BeNil())

			// Check for namespace and pod headers
			namespaceHeader := httpResp.Header.Get(namespaceHeader)
			podHeader := httpResp.Header.Get(podHeader)

			Expect(namespaceHeader).To(BeEmpty(), "Expected namespace header not to be present")
			Expect(podHeader).To(BeEmpty(), "Expected pod header not to be present")
		})

		It("Should include namespace and pod headers in chat completion response", func() {
			ctx := context.TODO()

			testNamespace := "test-namespace"
			testPod := "test-pod"
			envs := map[string]string{
				podNameEnv: testPod,
				podNsEnv:   testNamespace,
			}
			client, err := startServerWithArgs(ctx, common.ModeRandom, nil, envs)
			Expect(err).NotTo(HaveOccurred())

			openaiclient := openai.NewClient(
				option.WithBaseURL(baseURL),
				option.WithHTTPClient(client))

			params := openai.ChatCompletionNewParams{
				Messages: []openai.ChatCompletionMessageParamUnion{
					openai.UserMessage(userMessage),
				},
				Model: model,
			}

			var httpResp *http.Response
			resp, err := openaiclient.Chat.Completions.New(ctx, params, option.WithResponseInto(&httpResp))
			Expect(err).NotTo(HaveOccurred())
			Expect(resp).NotTo(BeNil())

			// Check for namespace and pod headers
			namespaceHeader := httpResp.Header.Get(namespaceHeader)
			podHeader := httpResp.Header.Get(podHeader)

			Expect(namespaceHeader).To(Equal(testNamespace), "Expected namespace header to be present")
			Expect(podHeader).To(Equal(testPod), "Expected pod header to be present")
		})

		It("Should include namespace and pod headers in chat completion streaming response", func() {
			ctx := context.TODO()

			testNamespace := "stream-test-namespace"
			testPod := "stream-test-pod"
			envs := map[string]string{
				podNameEnv: testPod,
				podNsEnv:   testNamespace,
			}
			client, err := startServerWithArgs(ctx, common.ModeRandom, nil, envs)
			Expect(err).NotTo(HaveOccurred())

			openaiclient := openai.NewClient(
				option.WithBaseURL(baseURL),
				option.WithHTTPClient(client))

			params := openai.ChatCompletionNewParams{
				Messages: []openai.ChatCompletionMessageParamUnion{
					openai.UserMessage(userMessage),
				},
				Model:         model,
				StreamOptions: openai.ChatCompletionStreamOptionsParam{IncludeUsage: param.NewOpt(true)},
			}

			var httpResp *http.Response
			resp, err := openaiclient.Chat.Completions.New(ctx, params, option.WithResponseInto(&httpResp))
			Expect(err).NotTo(HaveOccurred())
			Expect(resp).NotTo(BeNil())

			// Check for namespace and pod headers
			namespaceHeader := httpResp.Header.Get(namespaceHeader)
			podHeader := httpResp.Header.Get(podHeader)

			Expect(namespaceHeader).To(Equal(testNamespace), "Expected namespace header to be present")
			Expect(podHeader).To(Equal(testPod), "Expected pod header to be present")
		})

		It("Should not include namespace and pod headers in chat completion streaming response when env is not set", func() {
			ctx := context.TODO()

			client, err := startServer(ctx, common.ModeRandom)
			Expect(err).NotTo(HaveOccurred())

			openaiclient := openai.NewClient(
				option.WithBaseURL(baseURL),
				option.WithHTTPClient(client))

			params := openai.ChatCompletionNewParams{
				Messages: []openai.ChatCompletionMessageParamUnion{
					openai.UserMessage(userMessage),
				},
				Model:         model,
				StreamOptions: openai.ChatCompletionStreamOptionsParam{IncludeUsage: param.NewOpt(true)},
			}

			var httpResp *http.Response
			resp, err := openaiclient.Chat.Completions.New(ctx, params, option.WithResponseInto(&httpResp))
			Expect(err).NotTo(HaveOccurred())
			Expect(resp).NotTo(BeNil())

			// Check for namespace and pod headers
			namespaceHeader := httpResp.Header.Get(namespaceHeader)
			podHeader := httpResp.Header.Get(podHeader)

			Expect(namespaceHeader).To(BeEmpty(), "Expected namespace header not to be present")
			Expect(podHeader).To(BeEmpty(), "Expected pod header not to be present")
		})

		It("Should include namespace and pod headers in completion response", func() {
			ctx := context.TODO()

			testNamespace := "test-namespace"
			testPod := "test-pod"
			envs := map[string]string{
				podNameEnv: testPod,
				podNsEnv:   testNamespace,
			}
			client, err := startServerWithArgs(ctx, common.ModeRandom, nil, envs)
			Expect(err).NotTo(HaveOccurred())

			openaiclient := openai.NewClient(
				option.WithBaseURL(baseURL),
				option.WithHTTPClient(client))

			params := openai.CompletionNewParams{
				Prompt: openai.CompletionNewParamsPromptUnion{
					OfString: openai.String(userMessage),
				},
				Model: openai.CompletionNewParamsModel(model),
			}
			var httpResp *http.Response
			resp, err := openaiclient.Completions.New(ctx, params, option.WithResponseInto(&httpResp))
			Expect(err).NotTo(HaveOccurred())
			Expect(resp).NotTo(BeNil())

			// Check for namespace and pod headers
			namespaceHeader := httpResp.Header.Get(namespaceHeader)
			podHeader := httpResp.Header.Get(podHeader)

			Expect(namespaceHeader).To(Equal(testNamespace), "Expected namespace header to be present")
			Expect(podHeader).To(Equal(testPod), "Expected pod header to be present")
		})

		It("Should include namespace and pod headers in completion streaming response", func() {
			ctx := context.TODO()

			testNamespace := "stream-test-namespace"
			testPod := "stream-test-pod"
			envs := map[string]string{
				podNameEnv: testPod,
				podNsEnv:   testNamespace,
			}
			client, err := startServerWithArgs(ctx, common.ModeRandom, nil, envs)
			Expect(err).NotTo(HaveOccurred())

			openaiclient := openai.NewClient(
				option.WithBaseURL(baseURL),
				option.WithHTTPClient(client))

			params := openai.CompletionNewParams{
				Prompt: openai.CompletionNewParamsPromptUnion{
					OfString: openai.String(userMessage),
				},
				Model:         openai.CompletionNewParamsModel(model),
				StreamOptions: openai.ChatCompletionStreamOptionsParam{IncludeUsage: param.NewOpt(true)},
			}
			var httpResp *http.Response
			resp, err := openaiclient.Completions.New(ctx, params, option.WithResponseInto(&httpResp))
			Expect(err).NotTo(HaveOccurred())
			Expect(resp).NotTo(BeNil())

			// Check for namespace and pod headers
			namespaceHeader := httpResp.Header.Get(namespaceHeader)
			podHeader := httpResp.Header.Get(podHeader)

			Expect(namespaceHeader).To(Equal(testNamespace), "Expected namespace header to be present")
			Expect(podHeader).To(Equal(testPod), "Expected pod header to be present")
		})
	})

	Context("max-model-len context window validation", func() {
		It("Should reject requests exceeding context window", func() {
			ctx := context.TODO()
			// Start server with max-model-len=10
			args := []string{"cmd", "--model", model, "--mode", common.ModeRandom, "--max-model-len", "10"}
			client, err := startServerWithArgs(ctx, common.ModeRandom, args, nil)
			Expect(err).NotTo(HaveOccurred())

			// Test with raw HTTP to verify the error response format
			reqBody := `{
				"messages": [{"role": "user", "content": "This is a test message"}],
				"model": "my_model",
				"max_tokens": 8
			}`

			resp, err := client.Post("http://localhost/v1/chat/completions", "application/json", strings.NewReader(reqBody))
			Expect(err).NotTo(HaveOccurred())
			defer func() {
				err := resp.Body.Close()
				Expect(err).NotTo(HaveOccurred())
			}()

			body, err := io.ReadAll(resp.Body)
			Expect(err).NotTo(HaveOccurred())

			Expect(resp.StatusCode).To(Equal(400))
			Expect(string(body)).To(ContainSubstring("This model's maximum context length is 10 tokens"))
			Expect(string(body)).To(ContainSubstring("However, you requested 13 tokens"))
			Expect(string(body)).To(ContainSubstring("5 in the messages, 8 in the completion"))
			Expect(string(body)).To(ContainSubstring("BadRequestError"))

			// Also test with OpenAI client to ensure it gets an error
			openaiclient := openai.NewClient(
				option.WithBaseURL(baseURL),
				option.WithHTTPClient(client),
			)

			_, err = openaiclient.Chat.Completions.New(ctx, openai.ChatCompletionNewParams{
				Messages: []openai.ChatCompletionMessageParamUnion{
					openai.UserMessage("This is a test message"),
				},
				Model:     model,
				MaxTokens: openai.Int(8),
			})

			Expect(err).To(HaveOccurred())
			var apiErr *openai.Error
			Expect(errors.As(err, &apiErr)).To(BeTrue())
			Expect(apiErr.StatusCode).To(Equal(400))
		})

		It("Should accept requests within context window", func() {
			ctx := context.TODO()
			// Start server with max-model-len=50
			args := []string{"cmd", "--model", model, "--mode", common.ModeEcho, "--max-model-len", "50"}
			client, err := startServerWithArgs(ctx, common.ModeEcho, args, nil)
			Expect(err).NotTo(HaveOccurred())

			openaiclient := openai.NewClient(
				option.WithBaseURL(baseURL),
				option.WithHTTPClient(client),
			)

			// Send a request within the context window
			resp, err := openaiclient.Chat.Completions.New(ctx, openai.ChatCompletionNewParams{
				Messages: []openai.ChatCompletionMessageParamUnion{
					openai.UserMessage("Hello"),
				},
				Model:     model,
				MaxTokens: openai.Int(5),
			})

			Expect(err).NotTo(HaveOccurred())
			Expect(resp.Choices).To(HaveLen(1))
			Expect(resp.Model).To(Equal(model))
		})

		It("Should handle text completion requests exceeding context window", func() {
			ctx := context.TODO()
			// Start server with max-model-len=10
			args := []string{"cmd", "--model", model, "--mode", common.ModeRandom, "--max-model-len", "10"}
			client, err := startServerWithArgs(ctx, common.ModeRandom, args, nil)
			Expect(err).NotTo(HaveOccurred())

			// Test with raw HTTP for text completion
			reqBody := `{
				"prompt": "This is a long test prompt with many words",
				"model": "my_model",
				"max_tokens": 5
			}`

			resp, err := client.Post("http://localhost/v1/completions", "application/json", strings.NewReader(reqBody))
			Expect(err).NotTo(HaveOccurred())
			defer func() {
				err := resp.Body.Close()
				Expect(err).NotTo(HaveOccurred())
			}()

			body, err := io.ReadAll(resp.Body)
			Expect(err).NotTo(HaveOccurred())

			Expect(resp.StatusCode).To(Equal(400))
			Expect(string(body)).To(ContainSubstring("This model's maximum context length is 10 tokens"))
			Expect(string(body)).To(ContainSubstring("BadRequestError"))
		})
	})

	Describe("Check random latencies", Ordered, func() {
		var simulator *VllmSimulator

		BeforeAll(func() {
			var err error
			simulator, err = New(klog.Background())
			Expect(err).NotTo(HaveOccurred())

			simulator.config = &common.Configuration{
				TimeToFirstToken:             2048,
				TimeToFirstTokenStdDev:       2048,
				KVCacheTransferLatency:       2048,
				KVCacheTransferLatencyStdDev: 2048,
			}

			common.InitRandom(time.Now().UnixNano())
		})

		DescribeTable("should calculate inter token latency correctly",
			func(interTokenLatency int, stddev int) {
				simulator.config.InterTokenLatency = interTokenLatency
				simulator.config.InterTokenLatencyStdDev = stddev
				interToken := simulator.getInterTokenLatency()
				Expect(interToken).To(BeNumerically(">=", int(float32(interTokenLatency)*0.3)))
				Expect(interToken).To(BeNumerically("<=", int(float32(interTokenLatency)*1.7)))
			},
			func(interTokenLatency int, stddev int) string {
				return fmt.Sprintf("interTokenLatency: %d stddev: %d", interTokenLatency, stddev)
			},
			Entry(nil, 1000, 300),
			Entry(nil, 1000, 800), // invalid std dev, used for testing purposes
			Entry(nil, 1000, 900), // invalid std dev, used for testing purposes
			Entry(nil, 1000, 0),
		)

		DescribeTable("should calculate total inter token latency correctly",
			func(interTokenLatency int, stddev int, numberOfTokens int) {
				simulator.config.InterTokenLatency = interTokenLatency
				simulator.config.InterTokenLatencyStdDev = stddev
				latency := simulator.getTotalInterTokenLatency(numberOfTokens)
				Expect(latency).To(BeNumerically(">=", int(float32(interTokenLatency)*0.3*float32(numberOfTokens))))
				Expect(latency).To(BeNumerically("<=", int(float32(interTokenLatency)*1.7*float32(numberOfTokens))))
			},
			func(interTokenLatency int, stddev int, numberOfTokens int) string {
				return fmt.Sprintf("interTokenLatency: %d stddev: %d, numberOfTokens: %d", interTokenLatency,
					stddev, numberOfTokens)
			},
			Entry(nil, 1000, 30, 100),
			Entry(nil, 1000, 800, 20), // invalid std dev, used for testing purposes
			Entry(nil, 1000, 900, 5),  // invalid std dev, used for testing purposes
			Entry(nil, 1000, 0, 50),
		)

		DescribeTable("should calculate time to first token correctly",
			func(timeToFirstToken int, timeToFirstTokenStdDev int,
				kvCacheLatency int, kvCacheLatencyStdDev int, doREmotePrefill bool) {
				simulator.config.TimeToFirstToken = timeToFirstToken
				simulator.config.TimeToFirstTokenStdDev = timeToFirstTokenStdDev
				simulator.config.KVCacheTransferLatency = kvCacheLatency
				simulator.config.KVCacheTransferLatencyStdDev = kvCacheLatencyStdDev
				timeToFirst := simulator.getTimeToFirstToken(doREmotePrefill)
				if doREmotePrefill {
					Expect(timeToFirst).To(BeNumerically(">=", int(float32(kvCacheLatency)*0.3)))
					Expect(timeToFirst).To(BeNumerically("<=", int(float32(kvCacheLatency)*1.7)))
				} else {
					Expect(timeToFirst).To(BeNumerically(">=", int(float32(timeToFirstToken)*0.3)))
					Expect(timeToFirst).To(BeNumerically("<=", int(float32(timeToFirstToken)*1.7)))
				}
			},
			func(timeToFirstToken int, timeToFirstTokenStdDev int,
				kvCacheLatency int, kvCacheLatencyStdDev int, doREmotePrefill bool) string {
				return fmt.Sprintf("timeToFirstToken: %d stddev: %d kvCacheLatency: %d stddev: %d doREmotePrefill: %t",
					timeToFirstToken, timeToFirstTokenStdDev, kvCacheLatency, kvCacheLatencyStdDev, doREmotePrefill)
			},
			Entry(nil, 10000, 300, 1000, 200, true),
			Entry(nil, 10000, 300, 1000, 200, false),
			Entry(nil, 10000, 9000, 1000, 800, true),  // invalid std dev, used for testing purposes
			Entry(nil, 10000, 8000, 1000, 900, false), // invalid std dev, used for testing purposes
			Entry(nil, 10000, 0, 1000, 0, true),
			Entry(nil, 10000, 0, 1000, 0, false),
		)
	})

<<<<<<< HEAD
	Describe("Failure injection mode", func() {
		var (
			client *http.Client
			ctx    context.Context
		)

		AfterEach(func() {
			if ctx != nil {
				ctx.Done()
			}
		})

		Context("with 100% failure injection rate", func() {
			BeforeEach(func() {
				ctx = context.Background()
				var err error
				client, err = startServerWithArgs(ctx, "failure", []string{
					"cmd", "--model", model,
					"--failure-injection-rate", "100",
				}, nil)
				Expect(err).ToNot(HaveOccurred())
			})

			It("should always return an error response for chat completions", func() {
				openaiClient := openai.NewClient(
					option.WithBaseURL(baseURL),
					option.WithHTTPClient(client),
				)

				_, err := openaiClient.Chat.Completions.New(ctx, openai.ChatCompletionNewParams{
					Model: model,
					Messages: []openai.ChatCompletionMessageParamUnion{
						openai.UserMessage(userMessage),
					},
				})

				Expect(err).To(HaveOccurred())

				var openaiError *openai.Error
				ok := errors.As(err, &openaiError)
				Expect(ok).To(BeTrue())
				Expect(openaiError.StatusCode).To(BeNumerically(">=", 400))
				Expect(openaiError.Type).ToNot(BeEmpty())
				Expect(openaiError.Message).ToNot(BeEmpty())
			})

			It("should always return an error response for text completions", func() {
				openaiClient := openai.NewClient(
					option.WithBaseURL(baseURL),
					option.WithHTTPClient(client),
				)

				_, err := openaiClient.Completions.New(ctx, openai.CompletionNewParams{
					Model: openai.CompletionNewParamsModel(model),
					Prompt: openai.CompletionNewParamsPromptUnion{
						OfString: openai.String(userMessage),
					},
				})

				Expect(err).To(HaveOccurred())

				var openaiError *openai.Error
				ok := errors.As(err, &openaiError)
				Expect(ok).To(BeTrue())
				Expect(openaiError.StatusCode).To(BeNumerically(">=", 400))
				Expect(openaiError.Type).ToNot(BeEmpty())
				Expect(openaiError.Message).ToNot(BeEmpty())
			})
		})

		Context("with specific failure types", func() {
			BeforeEach(func() {
				ctx = context.Background()
				var err error
				client, err = startServerWithArgs(ctx, "failure", []string{
					"cmd", "--model", model,
					"--failure-injection-rate", "100",
					"--failure-types", common.FailureTypeRateLimit,
				}, nil)
				Expect(err).ToNot(HaveOccurred())
			})

			It("should return only rate limit errors", func() {
				openaiClient := openai.NewClient(
					option.WithBaseURL(baseURL),
					option.WithHTTPClient(client),
				)

				_, err := openaiClient.Chat.Completions.New(ctx, openai.ChatCompletionNewParams{
					Model: model,
					Messages: []openai.ChatCompletionMessageParamUnion{
						openai.UserMessage(userMessage),
					},
				})

				Expect(err).To(HaveOccurred())

				var openaiError *openai.Error
				ok := errors.As(err, &openaiError)
				Expect(ok).To(BeTrue())
				Expect(openaiError.StatusCode).To(Equal(429))
				Expect(openaiError.Type).To(Equal(openaiserverapi.ErrorCodeToType(429)))
				Expect(strings.Contains(openaiError.Message, model)).To(BeTrue())
			})
		})

		Context("with multiple specific failure types", func() {
			BeforeEach(func() {
				ctx = context.Background()
				var err error
				client, err = startServerWithArgs(ctx, "failure", []string{
					"cmd", "--model", model,
					"--failure-injection-rate", "100",
					"--failure-types", common.FailureTypeInvalidAPIKey, common.FailureTypeServerError,
				}, nil)
				Expect(err).ToNot(HaveOccurred())
			})

			It("should return only specified error types", func() {
				openaiClient := openai.NewClient(
					option.WithBaseURL(baseURL),
					option.WithHTTPClient(client),
				)

				// Make multiple requests to verify we get the expected error types
				for i := 0; i < 10; i++ {
					_, err := openaiClient.Chat.Completions.New(ctx, openai.ChatCompletionNewParams{
						Model: model,
						Messages: []openai.ChatCompletionMessageParamUnion{
							openai.UserMessage(userMessage),
						},
					})

					Expect(err).To(HaveOccurred())

					var openaiError *openai.Error
					ok := errors.As(err, &openaiError)
					Expect(ok).To(BeTrue())

					// Should only be one of the specified types
					Expect(openaiError.StatusCode == 401 || openaiError.StatusCode == 503).To(BeTrue())
					Expect(openaiError.Type == openaiserverapi.ErrorCodeToType(401) ||
						openaiError.Type == openaiserverapi.ErrorCodeToType(503)).To(BeTrue())
				}
			})
		})

		Context("with 0% failure injection rate", func() {
			BeforeEach(func() {
				ctx = context.Background()
				var err error
				client, err = startServerWithArgs(ctx, "failure", []string{
					"cmd", "--model", model,
					"--failure-injection-rate", "0",
				}, nil)
				Expect(err).ToNot(HaveOccurred())
			})

			It("should never return errors and behave like random mode", func() {
				openaiClient := openai.NewClient(
					option.WithBaseURL(baseURL),
					option.WithHTTPClient(client),
				)

				resp, err := openaiClient.Chat.Completions.New(ctx, openai.ChatCompletionNewParams{
					Model: model,
					Messages: []openai.ChatCompletionMessageParamUnion{
						openai.UserMessage(userMessage),
					},
				})

				Expect(err).ToNot(HaveOccurred())
				Expect(resp.Choices).To(HaveLen(1))
				Expect(resp.Choices[0].Message.Content).ToNot(BeEmpty())
				Expect(resp.Model).To(Equal(model))
			})
		})

		Context("testing all predefined failure types", func() {
			DescribeTable("should return correct error for each failure type",
				func(failureType string, expectedStatusCode int, expectedErrorType string) {
					ctx := context.Background()
					client, err := startServerWithArgs(ctx, "failure", []string{
						"cmd", "--model", model,
						"--failure-injection-rate", "100",
						"--failure-types", failureType,
					}, nil)
					Expect(err).ToNot(HaveOccurred())

					openaiClient := openai.NewClient(
						option.WithBaseURL(baseURL),
						option.WithHTTPClient(client),
					)

					_, err = openaiClient.Chat.Completions.New(ctx, openai.ChatCompletionNewParams{
						Model: model,
						Messages: []openai.ChatCompletionMessageParamUnion{
							openai.UserMessage(userMessage),
						},
					})

					Expect(err).To(HaveOccurred())

					var openaiError *openai.Error
					ok := errors.As(err, &openaiError)
					Expect(ok).To(BeTrue())
					Expect(openaiError.StatusCode).To(Equal(expectedStatusCode))
					Expect(openaiError.Type).To(Equal(expectedErrorType))
					// Note: OpenAI Go client doesn't directly expose the error code field,
					// but we can verify via status code and type
				},
				Entry("rate_limit", common.FailureTypeRateLimit, 429, openaiserverapi.ErrorCodeToType(429)),
				Entry("invalid_api_key", common.FailureTypeInvalidAPIKey, 401, openaiserverapi.ErrorCodeToType(401)),
				Entry("context_length", common.FailureTypeContextLength, 400, openaiserverapi.ErrorCodeToType(400)),
				Entry("server_error", common.FailureTypeServerError, 503, openaiserverapi.ErrorCodeToType(503)),
				Entry("invalid_request", common.FailureTypeInvalidRequest, 400, openaiserverapi.ErrorCodeToType(400)),
				Entry("model_not_found", common.FailureTypeModelNotFound, 404, openaiserverapi.ErrorCodeToType(404)),
			)
		})
	})

	Context("fake metrics", func() {
		It("Should respond with fake metrics to /metrics", func() {
			ctx := context.TODO()
			args := []string{"cmd", "--model", model, "--mode", common.ModeRandom,
				"--fake-metrics",
				"{\"running-requests\":10,\"waiting-requests\":30,\"kv-cache-usage\":0.4,\"loras\":[{\"running\":\"lora4,lora2\",\"waiting\":\"lora3\",\"timestamp\":1257894567},{\"running\":\"lora4,lora3\",\"waiting\":\"\",\"timestamp\":1257894569}]}",
			}

			client, err := startServerWithArgsAndMetrics(ctx, common.ModeRandom, args, nil, true)
			Expect(err).NotTo(HaveOccurred())

			resp, err := client.Get("http://localhost/metrics")
			Expect(err).NotTo(HaveOccurred())
			Expect(resp.StatusCode).To(Equal(http.StatusOK))

			data, err := io.ReadAll(resp.Body)
			Expect(err).NotTo(HaveOccurred())
			metrics := string(data)
			Expect(metrics).To(ContainSubstring("vllm:num_requests_running{model_name=\"my_model\"} 10"))
			Expect(metrics).To(ContainSubstring("vllm:num_requests_waiting{model_name=\"my_model\"} 30"))
			Expect(metrics).To(ContainSubstring("vllm:gpu_cache_usage_perc{model_name=\"my_model\"} 0.4"))
			Expect(metrics).To(ContainSubstring("vllm:lora_requests_info{max_lora=\"1\",running_lora_adapters=\"lora4,lora2\",waiting_lora_adapters=\"lora3\"} 1.257894567e+09"))
			Expect(metrics).To(ContainSubstring("vllm:lora_requests_info{max_lora=\"1\",running_lora_adapters=\"lora4,lora3\",waiting_lora_adapters=\"\"} 1.257894569e+09"))

		})
	})
=======
>>>>>>> 974b611f
})<|MERGE_RESOLUTION|>--- conflicted
+++ resolved
@@ -831,7 +831,6 @@
 		)
 	})
 
-<<<<<<< HEAD
 	Describe("Failure injection mode", func() {
 		var (
 			client *http.Client
@@ -1052,33 +1051,4 @@
 			)
 		})
 	})
-
-	Context("fake metrics", func() {
-		It("Should respond with fake metrics to /metrics", func() {
-			ctx := context.TODO()
-			args := []string{"cmd", "--model", model, "--mode", common.ModeRandom,
-				"--fake-metrics",
-				"{\"running-requests\":10,\"waiting-requests\":30,\"kv-cache-usage\":0.4,\"loras\":[{\"running\":\"lora4,lora2\",\"waiting\":\"lora3\",\"timestamp\":1257894567},{\"running\":\"lora4,lora3\",\"waiting\":\"\",\"timestamp\":1257894569}]}",
-			}
-
-			client, err := startServerWithArgsAndMetrics(ctx, common.ModeRandom, args, nil, true)
-			Expect(err).NotTo(HaveOccurred())
-
-			resp, err := client.Get("http://localhost/metrics")
-			Expect(err).NotTo(HaveOccurred())
-			Expect(resp.StatusCode).To(Equal(http.StatusOK))
-
-			data, err := io.ReadAll(resp.Body)
-			Expect(err).NotTo(HaveOccurred())
-			metrics := string(data)
-			Expect(metrics).To(ContainSubstring("vllm:num_requests_running{model_name=\"my_model\"} 10"))
-			Expect(metrics).To(ContainSubstring("vllm:num_requests_waiting{model_name=\"my_model\"} 30"))
-			Expect(metrics).To(ContainSubstring("vllm:gpu_cache_usage_perc{model_name=\"my_model\"} 0.4"))
-			Expect(metrics).To(ContainSubstring("vllm:lora_requests_info{max_lora=\"1\",running_lora_adapters=\"lora4,lora2\",waiting_lora_adapters=\"lora3\"} 1.257894567e+09"))
-			Expect(metrics).To(ContainSubstring("vllm:lora_requests_info{max_lora=\"1\",running_lora_adapters=\"lora4,lora3\",waiting_lora_adapters=\"\"} 1.257894569e+09"))
-
-		})
-	})
-=======
->>>>>>> 974b611f
 })