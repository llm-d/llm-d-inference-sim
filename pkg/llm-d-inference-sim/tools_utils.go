--- conflicted
+++ resolved
@@ -142,15 +142,10 @@
 	switch paramType {
 	case "string":
 		return getStringArgument(), nil
-<<<<<<< HEAD
 	case "integer":
-		return randomInt(100, false), nil
+		return randomInt(0, 100), nil
 	case "number":
 		return randomFloat(0, 100), nil
-=======
-	case "number":
-		return randomInt(0, 100), nil
->>>>>>> eca9b518
 	case "boolean":
 		return flipCoin(), nil
 	case "array":
