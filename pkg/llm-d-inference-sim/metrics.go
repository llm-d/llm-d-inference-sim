/*
Copyright 2025 The llm-d-inference-simference-sim Authors.

Licensed under the Apache License, Version 2.0 (the "License");
you may not use this file except in compliance with the License.
You may obtain a copy of the License at

    http://www.apache.org/licenses/LICENSE-2.0

Unless required by applicable law or agreed to in writing, software
distributed under the License is distributed on an "AS IS" BASIS,
WITHOUT WARRANTIES OR CONDITIONS OF ANY KIND, either express or implied.
See the License for the specific language governing permissions and
limitations under the License.
*/

// Contains functions related to prometheus metrics

package llmdinferencesim

import (
	"context"
	"strconv"
	"strings"
	"sync"
	"time"

	"github.com/prometheus/client_golang/prometheus"

	"github.com/llm-d/llm-d-inference-sim/pkg/common"
	vllmapi "github.com/llm-d/llm-d-inference-sim/pkg/vllm-api"
)

// createAndRegisterPrometheus creates and registers prometheus metrics used by vLLM simulator
// Metrics reported:
// - lora_requests_info
func (s *VllmSimulator) createAndRegisterPrometheus() error {
	s.metrics.registry = prometheus.NewRegistry()

	s.metrics.loraInfo = prometheus.NewGaugeVec(
		prometheus.GaugeOpts{
			Subsystem: "",
			Name:      "vllm:lora_requests_info",
			Help:      "Running stats on lora requests.",
		},
		[]string{vllmapi.PromLabelMaxLora, vllmapi.PromLabelRunningLoraAdapters, vllmapi.PromLabelWaitingLoraAdapters},
	)

	if err := s.metrics.registry.Register(s.metrics.loraInfo); err != nil {
		s.logger.Error(err, "Prometheus lora info gauge register failed")
		return err
	}

	s.metrics.runningRequests = prometheus.NewGaugeVec(
		prometheus.GaugeOpts{
			Subsystem: "",
			Name:      "vllm:num_requests_running",
			Help:      "Number of requests currently running on GPU.",
		},
		[]string{vllmapi.PromLabelModelName},
	)

	if err := s.metrics.registry.Register(s.metrics.runningRequests); err != nil {
		s.logger.Error(err, "Prometheus number of running requests gauge register failed")
		return err
	}

<<<<<<< HEAD
	// not supported for now, reports constant value
	s.metrics.waitingRequests = prometheus.NewGaugeVec(
=======
	s.waitingRequests = prometheus.NewGaugeVec(
>>>>>>> 202efc4f
		prometheus.GaugeOpts{
			Subsystem: "",
			Name:      "vllm:num_requests_waiting",
			Help:      "Prometheus metric for the number of queued requests.",
		},
		[]string{vllmapi.PromLabelModelName},
	)

	if err := s.metrics.registry.Register(s.metrics.waitingRequests); err != nil {
		s.logger.Error(err, "Prometheus number of requests in queue gauge register failed")
		return err
	}

<<<<<<< HEAD
	// not supported for now, reports constant value
	s.metrics.kvCacheUsagePercentage = prometheus.NewGaugeVec(
=======
	s.ttft = prometheus.NewHistogramVec(
		prometheus.HistogramOpts{
			Subsystem: "",
			Name:      "vllm:time_to_first_token_seconds",
			Help:      "Histogram of time to first token in seconds.",
			Buckets:   common.TTFTBucketsBoundaries,
		},
		[]string{vllmapi.PromLabelModelName},
	)

	if err := s.registry.Register(s.ttft); err != nil {
		s.logger.Error(err, "Prometheus time to first token histogram register failed")
		return err
	}

	s.tpot = prometheus.NewHistogramVec(
		prometheus.HistogramOpts{
			Subsystem: "",
			Name:      "vllm:time_per_output_token_seconds",
			Help:      "Histogram of time per output token in seconds.",
			Buckets:   common.TPOTBucketsBoundaries,
		},
		[]string{vllmapi.PromLabelModelName},
	)

	if err := s.registry.Register(s.tpot); err != nil {
		s.logger.Error(err, "Prometheus time per output token histogram register failed")
		return err
	}

	s.kvCacheUsagePercentage = prometheus.NewGaugeVec(
>>>>>>> 202efc4f
		prometheus.GaugeOpts{
			Subsystem: "",
			Name:      "vllm:gpu_cache_usage_perc",
			Help:      "Prometheus metric for the fraction of KV-cache blocks currently in use (from 0 to 1).",
		},
		[]string{vllmapi.PromLabelModelName},
	)

	if err := s.metrics.registry.Register(s.metrics.kvCacheUsagePercentage); err != nil {
		s.logger.Error(err, "Prometheus kv cache usage percentage gauge register failed")
		return err
	}

	s.setInitialPrometheusMetrics()

	return nil
}

// setInitialPrometheusMetrics sends the default values to prometheus or
// the fake metrics if set
func (s *VllmSimulator) setInitialPrometheusMetrics() {
	var nRunningReqs, nWaitingReqs, kvCacheUsage float64
	if s.config.FakeMetrics != nil {
		nRunningReqs = float64(s.config.FakeMetrics.RunningRequests)
		nWaitingReqs = float64(s.config.FakeMetrics.WaitingRequests)
		kvCacheUsage = float64(s.config.FakeMetrics.KVCacheUsagePercentage)

		if s.config.FakeMetrics.TTFTBucketValues != nil {
			s.initFakeHistogram(s.ttft, common.TTFTBucketsBoundaries, s.config.FakeMetrics.TTFTBucketValues)
		}

		if s.config.FakeMetrics.TPOTBucketValues != nil {
			s.initFakeHistogram(s.tpot, common.TPOTBucketsBoundaries, s.config.FakeMetrics.TPOTBucketValues)
		}
	}

	modelName := s.getDisplayedModelName(s.config.Model)
	s.metrics.runningRequests.WithLabelValues(modelName).Set(nRunningReqs)
	s.metrics.waitingRequests.WithLabelValues(modelName).Set(nWaitingReqs)
	s.metrics.kvCacheUsagePercentage.WithLabelValues(modelName).Set(kvCacheUsage)

	if s.config.FakeMetrics != nil && len(s.config.FakeMetrics.LoraMetrics) != 0 {
		for _, metrics := range s.config.FakeMetrics.LoraMetrics {
			s.metrics.loraInfo.WithLabelValues(
				strconv.Itoa(s.config.MaxLoras),
				metrics.RunningLoras,
				metrics.WaitingLoras).Set(metrics.Timestamp)
		}
	} else {
		s.metrics.loraInfo.WithLabelValues(
			strconv.Itoa(s.config.MaxLoras),
			"",
			"").Set(float64(time.Now().Unix()))
	}
}

// initFakeHistogram initializes the given histogram values based on the input
// bucketsBoundaries - upper boudaries of all buckets except the last one. Actual number of buckets is len(bucketsBoundaries)+1.
// This includes the last bucket (last_boundary, +Inf].
// bucketsSamplesCount - array containing number of samples per bucket, starting from the first bucket.
// Trailing empty buckets are not included in this array, so its length can be <= len(bucketsBoundaries)+1
func (s *VllmSimulator) initFakeHistogram(hist *prometheus.HistogramVec, bucketsBoundaries []float64, bucketsSamplesCount []int) {
	var valueToObserve float64
	numOfBoundaries := len(bucketsBoundaries)
	modelName := s.getDisplayedModelName(s.config.Model)

	for i, bucketSamplesCount := range bucketsSamplesCount {
		// for each bucket calculate value to use for Observe function
		// for all buckets except the last one it will be the upper boundary (which is included in the bucket)
		// for the last bucket it will be top boundary of the previous bucket + 1
		if i < numOfBoundaries {
			valueToObserve = bucketsBoundaries[i]
		} else {
			// this is last bucket - use number larger than the upper bound of the previous bucket
			valueToObserve = bucketsBoundaries[numOfBoundaries-1] + 1
		}

		for range bucketSamplesCount {
			// create required number of observations for the calculated sample
			hist.WithLabelValues(modelName).Observe(valueToObserve)
		}
	}
}

// reportLoras sets information about loaded LoRA adapters
func (s *VllmSimulator) reportLoras() {
	if s.config.FakeMetrics != nil {
		return
	}
	if s.metrics.loraInfo == nil {
		// Happens in the tests
		return
	}

	var runningLoras []string
	s.metrics.runningLoras.Range(func(key any, _ any) bool {
		if lora, ok := key.(string); ok {
			runningLoras = append(runningLoras, lora)
		}
		return true
	})
	var waitingLoras []string
	s.metrics.waitingLoras.Range(func(key any, _ any) bool {
		if lora, ok := key.(string); ok {
			waitingLoras = append(waitingLoras, lora)
		}
		return true
	})

	s.metrics.loraInfo.WithLabelValues(
		strconv.Itoa(s.config.MaxLoras),
		strings.Join(runningLoras, ","),
		strings.Join(waitingLoras, ",")).Set(float64(time.Now().Unix()))
}

// reportRunningRequests sets information about running completion requests
func (s *VllmSimulator) reportRunningRequests() {
	if s.config.FakeMetrics != nil {
		return
	}
	if s.metrics.runningRequests != nil {
		s.metrics.runningRequests.WithLabelValues(
			s.getDisplayedModelName(s.config.Model)).Set(float64(s.metrics.nRunningReqs))
	}
}

// reportWaitingRequests sets information about waiting completion requests
func (s *VllmSimulator) reportWaitingRequests() {
	if s.config.FakeMetrics != nil {
		return
	}
	if s.metrics.waitingRequests != nil {
		s.metrics.waitingRequests.WithLabelValues(
			s.getDisplayedModelName(s.config.Model)).Set(float64(s.metrics.nWaitingReqs))
	}
}

// reportTTFT sets information about time to first token
func (s *VllmSimulator) reportTTFT(ttftInSecs float64) {
	if s.config.FakeMetrics != nil {
		return
	}
	if s.ttft != nil {
		s.ttft.WithLabelValues(
			s.getDisplayedModelName(s.config.Model)).Observe(ttftInSecs)
	}
}

// reportTPOT sets information about time per output token
func (s *VllmSimulator) reportTPOT(tpotInSecs float64) {
	if s.config.FakeMetrics != nil {
		return
	}
	if s.tpot != nil {
		s.tpot.WithLabelValues(
			s.getDisplayedModelName(s.config.Model)).Observe(tpotInSecs)
	}
}

// reportKVCacheUsage sets information about kv cache usage
func (s *VllmSimulator) reportKVCacheUsage(value float64) {
	if s.config.FakeMetrics != nil {
		return
	}
	if s.metrics.kvCacheUsagePercentage != nil {
		s.metrics.kvCacheUsagePercentage.WithLabelValues(
			s.getDisplayedModelName(s.config.Model)).Set(value)
	}
}

// startMetricsUpdaters starts the various metrics updaters
func (s *VllmSimulator) startMetricsUpdaters(ctx context.Context) {
	go s.waitingRequestsUpdater(ctx)
	go s.runningRequestsUpdater(ctx)
	go s.lorasUpdater(ctx)
	go s.kvCacheUsageUpdater(ctx)
	go s.ttftUpdater(ctx)
	go s.tpotUpdater(ctx)
}

// waitingRequestsUpdater updates the waiting requests metric by listening on the relevant channel
func (s *VllmSimulator) waitingRequestsUpdater(ctx context.Context) {
	for {
		select {
		case <-ctx.Done():
			return
		case inc := <-s.metrics.waitingReqChan:
			s.metrics.nWaitingReqs += inc
			s.reportWaitingRequests()
		}
	}
}

// runningRequestsUpdater updates the running requests metric by listening on the relevant channel
func (s *VllmSimulator) runningRequestsUpdater(ctx context.Context) {
	for {
		select {
		case <-ctx.Done():
			return
		case inc := <-s.metrics.runReqChan:
			s.metrics.nRunningReqs += inc
			s.reportRunningRequests()
		}
	}
}

// kvCacheUsageUpdater updates the kv cache usage  metric by listening on the relevant channel
func (s *VllmSimulator) kvCacheUsageUpdater(ctx context.Context) {
	for {
		select {
		case <-ctx.Done():
			return
		case value := <-s.metrics.kvCacheUsageChan:
			s.reportKVCacheUsage(value)
		}
	}
}

// ttftUpdater updates the time to first token metric by listening on the relevant channel
func (s *VllmSimulator) ttftUpdater(ctx context.Context) {
	for {
		select {
		case <-ctx.Done():
			return
		case value := <-s.ttftChan:
			s.reportTTFT(value)
		}
	}
}

// tpotUpdater updates the time per output token metric by listening on the relevant channel
func (s *VllmSimulator) tpotUpdater(ctx context.Context) {
	for {
		select {
		case <-ctx.Done():
			return
		case value := <-s.tpotChan:
			s.reportTPOT(value)
		}
	}
}

// lorasUpdater updates the running loras metric by listening on the relevant channel
// one function updates both waiting and running loras since they a part of the same prometheus gauge
func (s *VllmSimulator) lorasUpdater(ctx context.Context) {
	for {
		select {
		case <-ctx.Done():
			return
		case loraUpdate := <-s.metrics.lorasChan:
			switch loraUpdate.state {
			case waitingUsageState:
				s.incrementLoraRefCount(loraUpdate.name, &s.metrics.waitingLoras)
			case runningUsageState:
				s.decrementLoraRefCount(loraUpdate.name, &s.metrics.waitingLoras)
				s.incrementLoraRefCount(loraUpdate.name, &s.metrics.runningLoras)
			case doneUsageState:
				s.decrementLoraRefCount(loraUpdate.name, &s.metrics.runningLoras)
			}
			s.reportLoras()
		}
	}
}

func (s *VllmSimulator) incrementLoraRefCount(lora string, theMap *sync.Map) {
	count := 0
	if value, ok := theMap.Load(lora); ok {
		// if lora is already in the map - increment its counter
		count = value.(int)
	}
	theMap.Store(lora, count+1)
}

func (s *VllmSimulator) decrementLoraRefCount(lora string, theMap *sync.Map) {
	if value, ok := theMap.Load(lora); ok {
		count := value.(int)
		if count > 1 {
			theMap.Store(lora, count-1)
		} else {
			// last lora instance stopped its execution - remove from the map
			theMap.Delete(lora)
		}
	}
}<|MERGE_RESOLUTION|>--- conflicted
+++ resolved
@@ -65,12 +65,8 @@
 		return err
 	}
 
-<<<<<<< HEAD
 	// not supported for now, reports constant value
 	s.metrics.waitingRequests = prometheus.NewGaugeVec(
-=======
-	s.waitingRequests = prometheus.NewGaugeVec(
->>>>>>> 202efc4f
 		prometheus.GaugeOpts{
 			Subsystem: "",
 			Name:      "vllm:num_requests_waiting",
@@ -84,11 +80,7 @@
 		return err
 	}
 
-<<<<<<< HEAD
-	// not supported for now, reports constant value
-	s.metrics.kvCacheUsagePercentage = prometheus.NewGaugeVec(
-=======
-	s.ttft = prometheus.NewHistogramVec(
+	s.metrics.ttft = prometheus.NewHistogramVec(
 		prometheus.HistogramOpts{
 			Subsystem: "",
 			Name:      "vllm:time_to_first_token_seconds",
@@ -103,7 +95,7 @@
 		return err
 	}
 
-	s.tpot = prometheus.NewHistogramVec(
+	s.metrics.tpot = prometheus.NewHistogramVec(
 		prometheus.HistogramOpts{
 			Subsystem: "",
 			Name:      "vllm:time_per_output_token_seconds",
@@ -118,8 +110,7 @@
 		return err
 	}
 
-	s.kvCacheUsagePercentage = prometheus.NewGaugeVec(
->>>>>>> 202efc4f
+	s.metrics.kvCacheUsagePercentage = prometheus.NewGaugeVec(
 		prometheus.GaugeOpts{
 			Subsystem: "",
 			Name:      "vllm:gpu_cache_usage_perc",
