/*
Copyright 2025 The llm-d-inference-simference-sim Authors.

Licensed under the Apache License, Version 2.0 (the "License");
you may not use this file except in compliance with the License.
You may obtain a copy of the License at

    http://www.apache.org/licenses/LICENSE-2.0

Unless required by applicable law or agreed to in writing, software
distributed under the License is distributed on an "AS IS" BASIS,
WITHOUT WARRANTIES OR CONDITIONS OF ANY KIND, either express or implied.
See the License for the specific language governing permissions and
limitations under the License.
*/

// Contains functions related to prometheus metrics

package llmdinferencesim

import (
	"context"
	"math"
	"strconv"
	"strings"
	"sync"
	"time"

	"github.com/prometheus/client_golang/prometheus"

	"github.com/llm-d/llm-d-inference-sim/pkg/common"
	vllmapi "github.com/llm-d/llm-d-inference-sim/pkg/vllm-api"
)

// createAndRegisterPrometheus creates and registers prometheus metrics used by vLLM simulator
// Metrics reported:
// - lora_requests_info
func (s *VllmSimulator) createAndRegisterPrometheus() error {
	s.metrics.registry = prometheus.NewRegistry()

	s.metrics.loraInfo = prometheus.NewGaugeVec(
		prometheus.GaugeOpts{
			Subsystem: "",
			Name:      "vllm:lora_requests_info",
			Help:      "Running stats on lora requests.",
		},
		[]string{vllmapi.PromLabelMaxLora, vllmapi.PromLabelRunningLoraAdapters, vllmapi.PromLabelWaitingLoraAdapters},
	)

	if err := s.metrics.registry.Register(s.metrics.loraInfo); err != nil {
		s.logger.Error(err, "Prometheus lora info gauge register failed")
		return err
	}

	s.metrics.runningRequests = prometheus.NewGaugeVec(
		prometheus.GaugeOpts{
			Subsystem: "",
			Name:      "vllm:num_requests_running",
			Help:      "Number of requests currently running on GPU.",
		},
		[]string{vllmapi.PromLabelModelName},
	)

	if err := s.metrics.registry.Register(s.metrics.runningRequests); err != nil {
		s.logger.Error(err, "Prometheus number of running requests gauge register failed")
		return err
	}

	// not supported for now, reports constant value
<<<<<<< HEAD
	s.metrics.waitingRequests = prometheus.NewGaugeVec(
=======
	s.waitingRequests = prometheus.NewGaugeVec(
>>>>>>> 1c3d5594
		prometheus.GaugeOpts{
			Subsystem: "",
			Name:      "vllm:num_requests_waiting",
			Help:      "Prometheus metric for the number of queued requests.",
		},
		[]string{vllmapi.PromLabelModelName},
	)

	if err := s.metrics.registry.Register(s.metrics.waitingRequests); err != nil {
		s.logger.Error(err, "Prometheus number of requests in queue gauge register failed")
		return err
	}

	s.metrics.ttft = prometheus.NewHistogramVec(
		prometheus.HistogramOpts{
			Subsystem: "",
			Name:      "vllm:time_to_first_token_seconds",
			Help:      "Histogram of time to first token in seconds.",
			Buckets:   common.TTFTBucketsBoundaries,
		},
		[]string{vllmapi.PromLabelModelName},
	)

	if err := s.metrics.registry.Register(s.metrics.ttft); err != nil {
		s.logger.Error(err, "Prometheus time to first token histogram register failed")
		return err
	}

	s.metrics.tpot = prometheus.NewHistogramVec(
		prometheus.HistogramOpts{
			Subsystem: "",
			Name:      "vllm:time_per_output_token_seconds",
			Help:      "Histogram of time per output token in seconds.",
			Buckets:   common.TPOTBucketsBoundaries,
		},
		[]string{vllmapi.PromLabelModelName},
	)

	if err := s.metrics.registry.Register(s.metrics.tpot); err != nil {
		s.logger.Error(err, "Prometheus time per output token histogram register failed")
		return err
	}

	s.metrics.kvCacheUsagePercentage = prometheus.NewGaugeVec(
		prometheus.GaugeOpts{
			Subsystem: "",
			Name:      "vllm:gpu_cache_usage_perc",
			Help:      "Prometheus metric for the fraction of KV-cache blocks currently in use (from 0 to 1).",
		},
		[]string{vllmapi.PromLabelModelName},
	)

	if err := s.metrics.registry.Register(s.metrics.kvCacheUsagePercentage); err != nil {
		s.logger.Error(err, "Prometheus kv cache usage percentage gauge register failed")
		return err
	}

	s.requestPromptTokens = prometheus.NewHistogramVec(
		prometheus.HistogramOpts{
			Subsystem: "",
			Name:      "vllm:request_prompt_tokens",
			Help:      "Number of prefill tokens processed.",
			Buckets:   build125Buckets(s.config.MaxModelLen),
		},
		[]string{vllmapi.PromLabelModelName},
	)
	if err := s.registry.Register(s.requestPromptTokens); err != nil {
		s.logger.Error(err, "Prometheus request_prompt_tokens histogram register failed")
		return err
	}

	s.requestGenerationTokens = prometheus.NewHistogramVec(
		prometheus.HistogramOpts{
			Subsystem: "",
			Name:      "vllm:request_generation_tokens",
			Help:      "Number of generation tokens processed.",
			Buckets:   build125Buckets(s.config.MaxModelLen),
		},
		[]string{vllmapi.PromLabelModelName},
	)
	if err := s.registry.Register(s.requestGenerationTokens); err != nil {
		s.logger.Error(err, "Prometheus request_generation_tokens histogram register failed")
		return err
	}

	s.requestParamsMaxTokens = prometheus.NewHistogramVec(
		prometheus.HistogramOpts{
			Subsystem: "",
			Name:      "vllm:request_params_max_tokens",
			Help:      "Histogram of the max_tokens request parameter.",
			Buckets:   build125Buckets(s.config.MaxModelLen),
		},
		[]string{vllmapi.PromLabelModelName},
	)
	if err := s.registry.Register(s.requestParamsMaxTokens); err != nil {
		s.logger.Error(err, "Prometheus request_params_max_tokens histogram register failed")
		return err
	}

	s.requestSuccessTotal = prometheus.NewCounterVec(
		prometheus.CounterOpts{
			Subsystem: "",
			Name:      "vllm:request_success_total",
			Help:      "Count of successfully processed requests.",
		},
		[]string{vllmapi.PromLabelModelName, vllmapi.PromLabelFinishReason},
	)
	if err := s.registry.Register(s.requestSuccessTotal); err != nil {
		s.logger.Error(err, "Prometheus request_success_total counter register failed")
		return err
	}

	s.setInitialPrometheusMetrics()

	return nil
}

// setInitialPrometheusMetrics sends the default values to prometheus or
// the fake metrics if set
func (s *VllmSimulator) setInitialPrometheusMetrics() {
	var nRunningReqs, nWaitingReqs, kvCacheUsage float64
	modelName := s.getDisplayedModelName(s.config.Model)
	if s.config.FakeMetrics != nil {
		nRunningReqs = float64(s.config.FakeMetrics.RunningRequests)
		nWaitingReqs = float64(s.config.FakeMetrics.WaitingRequests)
		kvCacheUsage = float64(s.config.FakeMetrics.KVCacheUsagePercentage)
		if s.config.FakeMetrics.TTFTBucketValues != nil {
			s.initFakeHistogram(s.metrics.ttft, common.TTFTBucketsBoundaries, s.config.FakeMetrics.TTFTBucketValues)
		}

		if s.config.FakeMetrics.TPOTBucketValues != nil {
			s.initFakeHistogram(s.metrics.tpot, common.TPOTBucketsBoundaries, s.config.FakeMetrics.TPOTBucketValues)
		}
		buckets := build125Buckets(s.config.MaxModelLen)
		if s.config.FakeMetrics.RequestPromptTokens != nil {
			s.initFakeHistogram(s.requestPromptTokens, buckets, s.config.FakeMetrics.RequestPromptTokens)
		}
		if s.config.FakeMetrics.RequestGenerationTokens != nil {
			s.initFakeHistogram(s.requestParamsMaxTokens, buckets, s.config.FakeMetrics.RequestGenerationTokens)
		}
		if s.config.FakeMetrics.RequestParamsMaxTokens != nil {
			s.initFakeHistogram(s.requestGenerationTokens, buckets, s.config.FakeMetrics.RequestParamsMaxTokens)
		}

		for reason, requestSuccessTotal := range s.config.FakeMetrics.RequestSuccessTotal {
			s.requestSuccessTotal.WithLabelValues(modelName, reason).Add(float64(requestSuccessTotal))
		}
	}

<<<<<<< HEAD
	modelName := s.getDisplayedModelName(s.config.Model)
	s.metrics.runningRequests.WithLabelValues(modelName).Set(nRunningReqs)
	s.metrics.waitingRequests.WithLabelValues(modelName).Set(nWaitingReqs)
	s.metrics.kvCacheUsagePercentage.WithLabelValues(modelName).Set(kvCacheUsage)
=======
	s.runningRequests.WithLabelValues(modelName).Set(nRunningReqs)
	s.waitingRequests.WithLabelValues(modelName).Set(nWaitingReqs)
	s.kvCacheUsagePercentage.WithLabelValues(modelName).Set(kvCacheUsage)
>>>>>>> 1c3d5594

	if s.config.FakeMetrics != nil && len(s.config.FakeMetrics.LoraMetrics) != 0 {
		for _, metrics := range s.config.FakeMetrics.LoraMetrics {
			s.metrics.loraInfo.WithLabelValues(
				strconv.Itoa(s.config.MaxLoras),
				metrics.RunningLoras,
				metrics.WaitingLoras).Set(metrics.Timestamp)
		}
	} else {
		s.metrics.loraInfo.WithLabelValues(
			strconv.Itoa(s.config.MaxLoras),
			"",
			"").Set(float64(time.Now().Unix()))
	}
}

// initFakeHistogram initializes the given histogram values based on the input
// bucketsBoundaries - upper boudaries of all buckets except the last one. Actual number of buckets is len(bucketsBoundaries)+1.
// This includes the last bucket (last_boundary, +Inf].
// bucketsSamplesCount - array containing number of samples per bucket, starting from the first bucket.
// Trailing empty buckets are not included in this array, so its length can be <= len(bucketsBoundaries)+1
func (s *VllmSimulator) initFakeHistogram(hist *prometheus.HistogramVec, bucketsBoundaries []float64, bucketsSamplesCount []int) {
	var valueToObserve float64
	numOfBoundaries := len(bucketsBoundaries)
	modelName := s.getDisplayedModelName(s.config.Model)

	for i, bucketSamplesCount := range bucketsSamplesCount {
		// for each bucket calculate value to use for Observe function
		// for all buckets except the last one it will be the upper boundary (which is included in the bucket)
		// for the last bucket it will be top boundary of the previous bucket + 1
		if i < numOfBoundaries {
			valueToObserve = bucketsBoundaries[i]
		} else {
			// this is last bucket - use number larger than the upper bound of the previous bucket
			valueToObserve = bucketsBoundaries[numOfBoundaries-1] + 1
		}

		for range bucketSamplesCount {
			// create required number of observations for the calculated sample
			hist.WithLabelValues(modelName).Observe(valueToObserve)
		}
	}
}

// reportLoras sets information about loaded LoRA adapters
func (s *VllmSimulator) reportLoras() {
	if s.config.FakeMetrics != nil {
		return
	}
	if s.metrics.loraInfo == nil {
		// Happens in the tests
		return
	}

	var runningLoras []string
	s.metrics.runningLoras.Range(func(key any, _ any) bool {
		if lora, ok := key.(string); ok {
			runningLoras = append(runningLoras, lora)
		}
		return true
	})
	var waitingLoras []string
	s.metrics.waitingLoras.Range(func(key any, _ any) bool {
		if lora, ok := key.(string); ok {
			waitingLoras = append(waitingLoras, lora)
		}
		return true
	})

	s.metrics.loraInfo.WithLabelValues(
		strconv.Itoa(s.config.MaxLoras),
		strings.Join(runningLoras, ","),
		strings.Join(waitingLoras, ",")).Set(float64(time.Now().Unix()))
}

// reportRunningRequests sets information about running completion requests
func (s *VllmSimulator) reportRunningRequests() {
	if s.config.FakeMetrics != nil {
		return
	}
	if s.metrics.runningRequests != nil {
		s.metrics.runningRequests.WithLabelValues(
			s.getDisplayedModelName(s.config.Model)).Set(float64(s.metrics.nRunningReqs))
	}
}

// reportWaitingRequests sets information about waiting completion requests
func (s *VllmSimulator) reportWaitingRequests() {
	if s.config.FakeMetrics != nil {
		return
	}
	if s.metrics.waitingRequests != nil {
		s.metrics.waitingRequests.WithLabelValues(
			s.getDisplayedModelName(s.config.Model)).Set(float64(s.metrics.nWaitingReqs))
	}
}

// reportTTFT sets information about time to first token
func (s *VllmSimulator) reportTTFT(ttftInSecs float64) {
	if s.config.FakeMetrics != nil {
		return
	}
	if s.metrics.ttft != nil {
		s.metrics.ttft.WithLabelValues(
			s.getDisplayedModelName(s.config.Model)).Observe(ttftInSecs)
	}
}

// reportTPOT sets information about time per output token
func (s *VllmSimulator) reportTPOT(tpotInSecs float64) {
	if s.config.FakeMetrics != nil {
		return
	}
	if s.metrics.tpot != nil {
		s.metrics.tpot.WithLabelValues(
			s.getDisplayedModelName(s.config.Model)).Observe(tpotInSecs)
	}
}

// reportKVCacheUsage sets information about kv cache usage
func (s *VllmSimulator) reportKVCacheUsage(value float64) {
	if s.config.FakeMetrics != nil {
		return
	}
	if s.metrics.kvCacheUsagePercentage != nil {
		s.metrics.kvCacheUsagePercentage.WithLabelValues(
			s.getDisplayedModelName(s.config.Model)).Set(value)
	}
}

// startMetricsUpdaters starts the various metrics updaters
func (s *VllmSimulator) startMetricsUpdaters(ctx context.Context) {
	go s.waitingRequestsUpdater(ctx)
	go s.runningRequestsUpdater(ctx)
	go s.lorasUpdater(ctx)
	go s.kvCacheUsageUpdater(ctx)
	go s.ttftUpdater(ctx)
	go s.tpotUpdater(ctx)
	go s.recordRequestUpdater(ctx)
}

// waitingRequestsUpdater updates the waiting requests metric by listening on the relevant channel
func (s *VllmSimulator) waitingRequestsUpdater(ctx context.Context) {
	for {
		select {
		case <-ctx.Done():
			return
		case inc := <-s.metrics.waitingReqChan:
			s.metrics.nWaitingReqs += inc
			s.reportWaitingRequests()
		}
	}
}

// runningRequestsUpdater updates the running requests metric by listening on the relevant channel
func (s *VllmSimulator) runningRequestsUpdater(ctx context.Context) {
	for {
		select {
		case <-ctx.Done():
			return
		case inc := <-s.metrics.runReqChan:
			s.metrics.nRunningReqs += inc
			s.reportRunningRequests()
		}
	}
}

// kvCacheUsageUpdater updates the kv cache usage  metric by listening on the relevant channel
func (s *VllmSimulator) kvCacheUsageUpdater(ctx context.Context) {
	for {
		select {
		case <-ctx.Done():
			return
		case value := <-s.metrics.kvCacheUsageChan:
			s.reportKVCacheUsage(value)
		}
	}
}

// ttftUpdater updates the time to first token metric by listening on the relevant channel
func (s *VllmSimulator) ttftUpdater(ctx context.Context) {
	for {
		select {
		case <-ctx.Done():
			return
		case value := <-s.metrics.ttftChan:
			s.reportTTFT(value)
		}
	}
}

// tpotUpdater updates the time per output token metric by listening on the relevant channel
func (s *VllmSimulator) tpotUpdater(ctx context.Context) {
	for {
		select {
		case <-ctx.Done():
			return
		case value := <-s.metrics.tpotChan:
			s.reportTPOT(value)
		}
	}
}

// lorasUpdater updates the running loras metric by listening on the relevant channel
// one function updates both waiting and running loras since they a part of the same prometheus gauge
func (s *VllmSimulator) lorasUpdater(ctx context.Context) {
	for {
		select {
		case <-ctx.Done():
			return
		case loraUpdate := <-s.metrics.lorasChan:
			switch loraUpdate.state {
			case waitingUsageState:
				s.incrementLoraRefCount(loraUpdate.name, &s.metrics.waitingLoras)
			case runningUsageState:
				s.decrementLoraRefCount(loraUpdate.name, &s.metrics.waitingLoras)
				s.incrementLoraRefCount(loraUpdate.name, &s.metrics.runningLoras)
			case doneUsageState:
				s.decrementLoraRefCount(loraUpdate.name, &s.metrics.runningLoras)
			}
			s.reportLoras()
		}
	}
}

func (s *VllmSimulator) incrementLoraRefCount(lora string, theMap *sync.Map) {
	count := 0
	if value, ok := theMap.Load(lora); ok {
		// if lora is already in the map - increment its counter
		count = value.(int)
	}
	theMap.Store(lora, count+1)
}

func (s *VllmSimulator) decrementLoraRefCount(lora string, theMap *sync.Map) {
	if value, ok := theMap.Load(lora); ok {
		count := value.(int)
		if count > 1 {
			theMap.Store(lora, count-1)
		} else {
			// last lora instance stopped its execution - remove from the map
			theMap.Delete(lora)
		}
	}
}

// recordRequestUpdater listens on requestSuccessChan and drives the Prometheus metric
// for successfully completed requests.
func (s *VllmSimulator) recordRequestUpdater(ctx context.Context) {
	for {
		select {
		case <-ctx.Done():
			return
		case event := <-s.requestSuccessChan:
			s.recordRequestMetricsOnSuccess(
				event.promptTokens,
				event.generationTokens,
				event.maxTokens,
				event.finishReason,
			)
		}
	}
}

// requestSuccessEvent represents the data associated with a successfully completed request,
// which is sent through the requestSuccessChan for asynchronous metrics recording.
type requestSuccessEvent struct {
	// promptTokens is the number of input (prompt) tokens in the request
	promptTokens int
	// generationTokens is the number of generated (output) tokens in the response
	generationTokens int
	// maxTokens is the maximum number of tokens allowed for generation (if specified in the request)
	maxTokens *int64
	// finishReason indicates why the generation stopped (e.g., "stop", "length", "tool_calls")
	finishReason string
}

// recordRequestMetricsOnSuccess records metrics for a successfully completed request
func (s *VllmSimulator) recordRequestMetricsOnSuccess(promptTokens,
	generationTokens int, maxTokens *int64, finishReason string) {
	modelName := s.getDisplayedModelName(s.config.Model)
	s.requestPromptTokens.WithLabelValues(modelName).Observe(float64(promptTokens))
	s.requestGenerationTokens.WithLabelValues(modelName).Observe(float64(generationTokens))
	if maxTokens != nil {
		s.requestParamsMaxTokens.WithLabelValues(modelName).Observe(float64(*maxTokens))
	}
	s.requestSuccessTotal.WithLabelValues(modelName, finishReason).Inc()
}

// build125Buckets generates histogram buckets in powers of 10 scaled by [1,2,5].
// This matches vLLM's build_1_2_5_buckets() in metrics.py.
//
// Reference: https://github.com/vllm-project/vllm/blob/main/vllm/engine/metrics.py#L175
func build125Buckets(maxValue int) []float64 {
	if maxValue <= 0 {
		return []float64{}
	}
	var buckets []float64
	exponent := 0
	mantissa := []int{1, 2, 5}

	for {
		complete := true
		for _, m := range mantissa {
			value := m * int(math.Pow10(exponent))
			if value <= maxValue {
				buckets = append(buckets, float64(value))
				complete = false
			}
		}
		if complete {
			break
		}
		exponent++
	}
	return buckets
}<|MERGE_RESOLUTION|>--- conflicted
+++ resolved
@@ -67,11 +67,7 @@
 	}
 
 	// not supported for now, reports constant value
-<<<<<<< HEAD
 	s.metrics.waitingRequests = prometheus.NewGaugeVec(
-=======
-	s.waitingRequests = prometheus.NewGaugeVec(
->>>>>>> 1c3d5594
 		prometheus.GaugeOpts{
 			Subsystem: "",
 			Name:      "vllm:num_requests_waiting",
@@ -129,7 +125,7 @@
 		return err
 	}
 
-	s.requestPromptTokens = prometheus.NewHistogramVec(
+	s.metrics.requestPromptTokens = prometheus.NewHistogramVec(
 		prometheus.HistogramOpts{
 			Subsystem: "",
 			Name:      "vllm:request_prompt_tokens",
@@ -138,12 +134,12 @@
 		},
 		[]string{vllmapi.PromLabelModelName},
 	)
-	if err := s.registry.Register(s.requestPromptTokens); err != nil {
+	if err := s.metrics.registry.Register(s.metrics.requestPromptTokens); err != nil {
 		s.logger.Error(err, "Prometheus request_prompt_tokens histogram register failed")
 		return err
 	}
 
-	s.requestGenerationTokens = prometheus.NewHistogramVec(
+	s.metrics.requestGenerationTokens = prometheus.NewHistogramVec(
 		prometheus.HistogramOpts{
 			Subsystem: "",
 			Name:      "vllm:request_generation_tokens",
@@ -152,12 +148,12 @@
 		},
 		[]string{vllmapi.PromLabelModelName},
 	)
-	if err := s.registry.Register(s.requestGenerationTokens); err != nil {
+	if err := s.metrics.registry.Register(s.metrics.requestGenerationTokens); err != nil {
 		s.logger.Error(err, "Prometheus request_generation_tokens histogram register failed")
 		return err
 	}
 
-	s.requestParamsMaxTokens = prometheus.NewHistogramVec(
+	s.metrics.requestParamsMaxTokens = prometheus.NewHistogramVec(
 		prometheus.HistogramOpts{
 			Subsystem: "",
 			Name:      "vllm:request_params_max_tokens",
@@ -166,12 +162,12 @@
 		},
 		[]string{vllmapi.PromLabelModelName},
 	)
-	if err := s.registry.Register(s.requestParamsMaxTokens); err != nil {
+	if err := s.metrics.registry.Register(s.metrics.requestParamsMaxTokens); err != nil {
 		s.logger.Error(err, "Prometheus request_params_max_tokens histogram register failed")
 		return err
 	}
 
-	s.requestSuccessTotal = prometheus.NewCounterVec(
+	s.metrics.requestSuccessTotal = prometheus.NewCounterVec(
 		prometheus.CounterOpts{
 			Subsystem: "",
 			Name:      "vllm:request_success_total",
@@ -179,7 +175,7 @@
 		},
 		[]string{vllmapi.PromLabelModelName, vllmapi.PromLabelFinishReason},
 	)
-	if err := s.registry.Register(s.requestSuccessTotal); err != nil {
+	if err := s.metrics.registry.Register(s.metrics.requestSuccessTotal); err != nil {
 		s.logger.Error(err, "Prometheus request_success_total counter register failed")
 		return err
 	}
@@ -207,30 +203,23 @@
 		}
 		buckets := build125Buckets(s.config.MaxModelLen)
 		if s.config.FakeMetrics.RequestPromptTokens != nil {
-			s.initFakeHistogram(s.requestPromptTokens, buckets, s.config.FakeMetrics.RequestPromptTokens)
+			s.initFakeHistogram(s.metrics.requestPromptTokens, buckets, s.config.FakeMetrics.RequestPromptTokens)
 		}
 		if s.config.FakeMetrics.RequestGenerationTokens != nil {
-			s.initFakeHistogram(s.requestParamsMaxTokens, buckets, s.config.FakeMetrics.RequestGenerationTokens)
+			s.initFakeHistogram(s.metrics.requestParamsMaxTokens, buckets, s.config.FakeMetrics.RequestGenerationTokens)
 		}
 		if s.config.FakeMetrics.RequestParamsMaxTokens != nil {
-			s.initFakeHistogram(s.requestGenerationTokens, buckets, s.config.FakeMetrics.RequestParamsMaxTokens)
+			s.initFakeHistogram(s.metrics.requestGenerationTokens, buckets, s.config.FakeMetrics.RequestParamsMaxTokens)
 		}
 
 		for reason, requestSuccessTotal := range s.config.FakeMetrics.RequestSuccessTotal {
-			s.requestSuccessTotal.WithLabelValues(modelName, reason).Add(float64(requestSuccessTotal))
-		}
-	}
-
-<<<<<<< HEAD
-	modelName := s.getDisplayedModelName(s.config.Model)
+			s.metrics.requestSuccessTotal.WithLabelValues(modelName, reason).Add(float64(requestSuccessTotal))
+		}
+	}
+
 	s.metrics.runningRequests.WithLabelValues(modelName).Set(nRunningReqs)
 	s.metrics.waitingRequests.WithLabelValues(modelName).Set(nWaitingReqs)
 	s.metrics.kvCacheUsagePercentage.WithLabelValues(modelName).Set(kvCacheUsage)
-=======
-	s.runningRequests.WithLabelValues(modelName).Set(nRunningReqs)
-	s.waitingRequests.WithLabelValues(modelName).Set(nWaitingReqs)
-	s.kvCacheUsagePercentage.WithLabelValues(modelName).Set(kvCacheUsage)
->>>>>>> 1c3d5594
 
 	if s.config.FakeMetrics != nil && len(s.config.FakeMetrics.LoraMetrics) != 0 {
 		for _, metrics := range s.config.FakeMetrics.LoraMetrics {
@@ -484,7 +473,7 @@
 		select {
 		case <-ctx.Done():
 			return
-		case event := <-s.requestSuccessChan:
+		case event := <-s.metrics.requestSuccessChan:
 			s.recordRequestMetricsOnSuccess(
 				event.promptTokens,
 				event.generationTokens,
@@ -512,12 +501,12 @@
 func (s *VllmSimulator) recordRequestMetricsOnSuccess(promptTokens,
 	generationTokens int, maxTokens *int64, finishReason string) {
 	modelName := s.getDisplayedModelName(s.config.Model)
-	s.requestPromptTokens.WithLabelValues(modelName).Observe(float64(promptTokens))
-	s.requestGenerationTokens.WithLabelValues(modelName).Observe(float64(generationTokens))
+	s.metrics.requestPromptTokens.WithLabelValues(modelName).Observe(float64(promptTokens))
+	s.metrics.requestGenerationTokens.WithLabelValues(modelName).Observe(float64(generationTokens))
 	if maxTokens != nil {
-		s.requestParamsMaxTokens.WithLabelValues(modelName).Observe(float64(*maxTokens))
-	}
-	s.requestSuccessTotal.WithLabelValues(modelName, finishReason).Inc()
+		s.metrics.requestParamsMaxTokens.WithLabelValues(modelName).Observe(float64(*maxTokens))
+	}
+	s.metrics.requestSuccessTotal.WithLabelValues(modelName, finishReason).Inc()
 }
 
 // build125Buckets generates histogram buckets in powers of 10 scaled by [1,2,5].
