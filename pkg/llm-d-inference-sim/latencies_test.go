/*
Copyright 2025 The llm-d-inference-sim Authors.

Licensed under the Apache License, Version 2.0 (the "License");
you may not use this file except in compliance with the License.
You may obtain a copy of the License at

	http://www.apache.org/licenses/LICENSE-2.0

Unless required by applicable law or agreed to in writing, software
distributed under the License is distributed on an "AS IS" BASIS,
WITHOUT WARRANTIES OR CONDITIONS OF ANY KIND, either express or implied.
See the License for the specific language governing permissions and
limitations under the License.
*/

package llmdinferencesim

import (
	"context"
	"fmt"
	"time"

	"github.com/llm-d/llm-d-inference-sim/pkg/common"
	. "github.com/onsi/ginkgo/v2"
	. "github.com/onsi/gomega"
)

func milliseconds(m int) common.Duration {
	return common.Duration(time.Duration(m) * time.Millisecond)
}

var _ = Describe("Check random latencies", Ordered, func() {
	var config *common.Configuration
	var random *common.Random

	BeforeAll(func() {
<<<<<<< HEAD
		config = &common.Configuration{
			TimeToFirstToken:             2048,
			TimeToFirstTokenStdDev:       2048,
			KVCacheTransferLatency:       2048,
			KVCacheTransferLatencyStdDev: 2048,
=======
		var err error
		simulator, err = New(klog.Background())
		Expect(err).NotTo(HaveOccurred())

		simulator.config = &common.Configuration{
			TimeToFirstToken:             milliseconds(2048),
			TimeToFirstTokenStdDev:       milliseconds(2048),
			KVCacheTransferLatency:       milliseconds(2048),
			KVCacheTransferLatencyStdDev: milliseconds(2048),
>>>>>>> 105e9261
		}

		random = common.NewRandom(time.Now().UnixNano(), 8080)
	})

	DescribeTable("should calculate inter token latency correctly",
<<<<<<< HEAD
		func(interTokenLatency int, stddev int) {
			config.InterTokenLatency = interTokenLatency
			config.InterTokenLatencyStdDev = stddev
			latencyCalculator := newDefaultCalculator(config, random)
			interToken := latencyCalculator.GetInterTokenLatency(&InterTokenParams{}).Milliseconds()
=======
		func(interTokenLatency common.Duration, stddev common.Duration) {
			simulator.config.InterTokenLatency = interTokenLatency
			simulator.config.InterTokenLatencyStdDev = stddev
			interToken := simulator.getInterTokenLatency()

>>>>>>> 105e9261
			Expect(interToken).To(BeNumerically(">=", int(float32(interTokenLatency)*0.3)))
			Expect(interToken).To(BeNumerically("<=", int(float32(interTokenLatency)*1.7)))
		},
		func(interTokenLatency common.Duration, stddev common.Duration) string {
			return fmt.Sprintf("interTokenLatency: %d stddev: %d", interTokenLatency, stddev)
		},
		Entry(nil, milliseconds(1000), milliseconds(300)),
		Entry(nil, milliseconds(1000), milliseconds(800)), // invalid std dev, used for testing purposes
		Entry(nil, milliseconds(1000), milliseconds(900)), // invalid std dev, used for testing purposes
		Entry(nil, milliseconds(1000), milliseconds(0)),
	)

	DescribeTable("should calculate total inter token latency correctly",
<<<<<<< HEAD
		func(interTokenLatency int, stddev int, numberOfTokens int) {
			config.InterTokenLatency = interTokenLatency
			config.InterTokenLatencyStdDev = stddev
			config.MaxNumSeqs = 1
			config.TimeFactorUnderLoad = 1.0
			latencyCalculator := newDefaultCalculator(config, random)

			var latency int64
=======
		func(interTokenLatency common.Duration, stddev common.Duration, numberOfTokens int) {
			simulator.config.InterTokenLatency = interTokenLatency
			simulator.config.InterTokenLatencyStdDev = stddev
			simulator.config.MaxNumSeqs = 1
			simulator.config.TimeFactorUnderLoad = 1.0

			var latency time.Duration
>>>>>>> 105e9261
			for range numberOfTokens - 1 {
				latency += latencyCalculator.GetInterTokenLatency(&InterTokenParams{}).Milliseconds()
			}

			Expect(latency).To(BeNumerically(">=", int(float32(interTokenLatency)*0.3*float32(numberOfTokens-1))))
			Expect(latency).To(BeNumerically("<=", int(float32(interTokenLatency)*1.7*float32(numberOfTokens-1))))
		},
		func(interTokenLatency common.Duration, stddev common.Duration, numberOfTokens int) string {
			return fmt.Sprintf("interTokenLatency: %d stddev: %d, numberOfTokens: %d", interTokenLatency,
				stddev, numberOfTokens)
		},
		Entry(nil, milliseconds(1000), milliseconds(30), 100),
		Entry(nil, milliseconds(1000), milliseconds(800), 20), // invalid std dev, used for testing purposes
		Entry(nil, milliseconds(1000), milliseconds(900), 5),  // invalid std dev, used for testing purposes
		Entry(nil, milliseconds(1000), milliseconds(0), 50),
	)

	DescribeTable("should calculate time to first token correctly",
<<<<<<< HEAD
		func(timeToFirstToken int, timeToFirstTokenStdDev int,
			kvCacheLatency int, kvCacheLatencyStdDev int, doREmotePrefill bool) {
			config.TimeToFirstToken = timeToFirstToken
			config.TimeToFirstTokenStdDev = timeToFirstTokenStdDev
			config.KVCacheTransferLatency = kvCacheLatency
			config.KVCacheTransferLatencyStdDev = kvCacheLatencyStdDev
			latencyCalculator := newDefaultCalculator(config, random)
			params := TTFTParams{
				PromptTokens:    1,
				DoRemotePrefill: doREmotePrefill,
			}
			timeToFirst := latencyCalculator.GetTimeToFirstToken(&params).Milliseconds()
=======
		func(timeToFirstToken common.Duration, timeToFirstTokenStdDev common.Duration,
			kvCacheLatency common.Duration, kvCacheLatencyStdDev common.Duration, doREmotePrefill bool) {
			simulator.config.TimeToFirstToken = timeToFirstToken
			simulator.config.TimeToFirstTokenStdDev = timeToFirstTokenStdDev
			simulator.config.KVCacheTransferLatency = kvCacheLatency
			simulator.config.KVCacheTransferLatencyStdDev = kvCacheLatencyStdDev
			timeToFirst := simulator.getWaitTimeToFirstToken(1, 0, doREmotePrefill)
>>>>>>> 105e9261
			if doREmotePrefill {
				Expect(timeToFirst).To(BeNumerically(">=", int(float32(kvCacheLatency)*0.3)))
				Expect(timeToFirst).To(BeNumerically("<=", int(float32(kvCacheLatency)*1.7)))
			} else {
				Expect(timeToFirst).To(BeNumerically(">=", int(float32(timeToFirstToken)*0.3)))
				Expect(timeToFirst).To(BeNumerically("<=", int(float32(timeToFirstToken)*1.7)))
			}
		},
		func(timeToFirstToken common.Duration, timeToFirstTokenStdDev common.Duration,
			kvCacheLatency common.Duration, kvCacheLatencyStdDev common.Duration, doREmotePrefill bool) string {
			return fmt.Sprintf("timeToFirstToken: %d stddev: %d kvCacheLatency: %d stddev: %d doREmotePrefill: %t",
				timeToFirstToken, timeToFirstTokenStdDev,
				kvCacheLatency, kvCacheLatencyStdDev, doREmotePrefill)
		},
		Entry(nil, milliseconds(1000), milliseconds(300), milliseconds(1000), milliseconds(200), true),
		Entry(nil, milliseconds(1000), milliseconds(300), milliseconds(1000), milliseconds(200), false),
		Entry(nil, milliseconds(1000), milliseconds(9000), milliseconds(1000), milliseconds(800), true),  // invalid std dev, used for testing purposes
		Entry(nil, milliseconds(1000), milliseconds(8000), milliseconds(1000), milliseconds(900), false), // invalid std dev, used for testing purposes
		Entry(nil, milliseconds(1000), milliseconds(0), milliseconds(1000), milliseconds(0), true),
		Entry(nil, milliseconds(1000), milliseconds(0), milliseconds(1000), milliseconds(0), false),
	)

	It("when <time-to-first-token> is not 0, ignore <prefill-overhead>", func() {
<<<<<<< HEAD
		timeToFirstToken := 1000
		config.TimeToFirstToken = timeToFirstToken
		config.TimeToFirstTokenStdDev = 0

		config.PrefillOverhead = 100
		config.PrefillTimePerToken = 200
		config.PrefillTimeStdDev = 80
=======
		timeToFirstToken := milliseconds(1000)
		simulator.config.TimeToFirstToken = timeToFirstToken
		simulator.config.TimeToFirstTokenStdDev = 0

		simulator.config.PrefillOverhead = milliseconds(100)
		simulator.config.PrefillTimePerToken = milliseconds(200)
		simulator.config.PrefillTimeStdDev = milliseconds(80)
>>>>>>> 105e9261

		latencyCalculator := newDefaultCalculator(config, random)
		params := TTFTParams{
			PromptTokens: 128,
		}
		ttft := latencyCalculator.GetTimeToFirstToken(&params).Milliseconds()

		Expect(ttft).To(BeNumerically("==", timeToFirstToken))
	})

	It("when <time-to-first-token> is 0, and <prefill-overhead> is not 0, use <prefill-overhead>", func() {
		config.TimeToFirstToken = 0
		config.TimeToFirstTokenStdDev = 0

<<<<<<< HEAD
		config.PrefillOverhead = 100
		config.PrefillTimePerToken = 200
		config.PrefillTimeStdDev = 80
=======
		simulator.config.PrefillOverhead = milliseconds(100)
		simulator.config.PrefillTimePerToken = milliseconds(200)
		simulator.config.PrefillTimeStdDev = milliseconds(80)
>>>>>>> 105e9261

		latencyCalculator := newDefaultCalculator(config, random)
		params := TTFTParams{
			PromptTokens: 128,
		}
		ttft := latencyCalculator.GetTimeToFirstToken(&params)
		Expect(ttft).NotTo(BeNumerically("==", 0))
	})

	DescribeTable("time to first token is against number of prompt tokens with std",
<<<<<<< HEAD
		func(prefillOverhead int, prefillTimePerToken int, stdDev int, nTokens int, nCachedTokens int) {
			config.TimeToFirstToken = 0
			config.PrefillOverhead = prefillOverhead
			config.PrefillTimePerToken = prefillTimePerToken
			config.PrefillTimeStdDev = stdDev

			latencyCalculator := newDefaultCalculator(config, random)
			params := TTFTParams{
				PromptTokens:       nTokens,
				CachedPromptTokens: nCachedTokens,
			}
			ttft := latencyCalculator.GetTimeToFirstToken(&params).Milliseconds()
=======
		func(prefillOverhead common.Duration, prefillTimePerToken common.Duration, stdDev common.Duration, nTokens int, nCachedTokens int) {
			simulator.config.TimeToFirstToken = 0
			simulator.config.PrefillOverhead = prefillOverhead
			simulator.config.PrefillTimePerToken = prefillTimePerToken
			simulator.config.PrefillTimeStdDev = stdDev

			ttft := simulator.getWaitTimeToFirstToken(nTokens, nCachedTokens, false)
>>>>>>> 105e9261

			expectedTTFT := prefillOverhead + prefillTimePerToken*common.Duration(nTokens-nCachedTokens)
			Expect(ttft).To(BeNumerically(">=", int(float64(expectedTTFT)*0.3)))
			Expect(ttft).To(BeNumerically("<=", int(float64(expectedTTFT)*1.7)))
		},
		func(prefillOverhead common.Duration, prefillTimePerToken, stdDev common.Duration, nTokens int, nCachedTokens int) string {
			return fmt.Sprintf("prefillOverhead: %d, prefillTimePerToken: %d, stdDev: %d, nTokens: %d nCachedTokens: %d",
				prefillOverhead, prefillTimePerToken, stdDev, nTokens, nCachedTokens)
		},
		Entry("single token", milliseconds(100), milliseconds(50), milliseconds(10), 1, 0),
		Entry("single token big std", milliseconds(100), milliseconds(50), milliseconds(70), 1, 0),
		Entry("stddev is 0", milliseconds(100), milliseconds(50), milliseconds(0), 1, 0),
		Entry("medium overhead, 512 tokens", milliseconds(200), milliseconds(1000), milliseconds(150), 512, 0),
		Entry("large overhead, 1024 tokens", milliseconds(2000), milliseconds(3000), milliseconds(800), 1024, 0),
		Entry("very long prompt", milliseconds(150), milliseconds(200), milliseconds(70), 20000, 0),
		Entry("medium overhead, 512 tokens, 256 cached", milliseconds(200), milliseconds(1000), milliseconds(150), 512, 256),
		Entry("large overhead, 1024 tokens, 1008 cached", milliseconds(2000), milliseconds(3000), milliseconds(800), 1024, 1008),
		Entry("very long prompt, 1024 cached", milliseconds(150), milliseconds(200), milliseconds(70), 20000, 1024),
	)

	DescribeTable("time to first token is against number of prompt tokens",
<<<<<<< HEAD
		func(prefillOverhead int, prefillTimePerToken int, nTokens int, nCachedTokens int) {
			config.TimeToFirstToken = 0
			config.PrefillOverhead = prefillOverhead
			config.PrefillTimePerToken = prefillTimePerToken
			config.PrefillTimeStdDev = 0

			latencyCalculator := newDefaultCalculator(config, random)
			params := TTFTParams{
				PromptTokens:       nTokens,
				CachedPromptTokens: nCachedTokens,
			}
			ttft := latencyCalculator.GetTimeToFirstToken(&params).Milliseconds()
			expectedTTFT := prefillOverhead + prefillTimePerToken*(nTokens-nCachedTokens)
			Expect(ttft).To(BeNumerically("==", expectedTTFT))
=======
		func(prefillOverhead common.Duration, prefillTimePerToken common.Duration, nTokens int, nCachedTokens int) {
			simulator.config.TimeToFirstToken = 0
			simulator.config.PrefillOverhead = prefillOverhead
			simulator.config.PrefillTimePerToken = prefillTimePerToken
			simulator.config.PrefillTimeStdDev = 0

			ttft := simulator.getWaitTimeToFirstToken(nTokens, nCachedTokens, false)
			expectedTTFT := prefillOverhead + prefillTimePerToken*common.Duration(nTokens-nCachedTokens)
			Expect(ttft).To(Equal(expectedTTFT))
>>>>>>> 105e9261
		},
		func(prefillOverhead common.Duration, prefillTimePerToken common.Duration, nTokens int, nCachedTokens int) string {
			return fmt.Sprintf("prefillOverhead: %d, prefillTimePerToken: %d, nTokens: %d nCachedTokens: %d",
				prefillOverhead, prefillTimePerToken, nTokens, nCachedTokens)
		},
		Entry("single token", milliseconds(100), milliseconds(50), 1, 0),
		Entry("medium overhead, 512 tokens", milliseconds(200), milliseconds(1000), 512, 0),
		Entry("large overhead, 1024 tokens", milliseconds(2000), milliseconds(3000), 1024, 0),
		Entry("very long prompt", milliseconds(150), milliseconds(200), 20000, 0),
		Entry("medium overhead, 512 tokens, 256 cached", milliseconds(200), milliseconds(1000), 512, 256),
		Entry("large overhead, 1024 tokens, 128 cached", milliseconds(2000), milliseconds(3000), 1024, 128),
		Entry("very long prompt, 1024 cached", milliseconds(150), milliseconds(200), 20000, 1024),
	)

	It("when <kv-cache-transfer-latency> not 0, ignore <kv-cache-transfer-overhead>", func() {
<<<<<<< HEAD
		config.KVCacheTransferLatency = 200
		config.KVCacheTransferLatencyStdDev = 0

		config.KVCacheTransferTimePerToken = 100
		config.KVCacheTransferTimeStdDev = 0
=======
		simulator.config.KVCacheTransferLatency = milliseconds(200)
		simulator.config.KVCacheTransferLatencyStdDev = 0

		simulator.config.KVCacheTransferTimePerToken = milliseconds(100)
		simulator.config.KVCacheTransferTimeStdDev = 0
>>>>>>> 105e9261

		latencyCalculator := newDefaultCalculator(config, random)
		params := TTFTParams{
			PromptTokens:    128,
			DoRemotePrefill: true,
		}
		ttft := latencyCalculator.GetTimeToFirstToken(&params).Milliseconds()
		Expect(ttft).To(BeNumerically("==", 200))
	})

	It("when <kv-cache-transfer-latency> is 0, and <kv-cache-transfer-overhead> is not 0, use <kv-cache-transfer-overhead>", func() {
		config.KVCacheTransferLatency = 0
		config.KVCacheTransferLatencyStdDev = 0

<<<<<<< HEAD
		config.KVCacheTransferTimePerToken = 100
		config.KVCacheTransferTimeStdDev = 0
=======
		simulator.config.KVCacheTransferTimePerToken = milliseconds(200)
		simulator.config.KVCacheTransferTimeStdDev = 0
>>>>>>> 105e9261

		latencyCalculator := newDefaultCalculator(config, random)
		params := TTFTParams{
			PromptTokens:    128,
			DoRemotePrefill: true,
		}
		ttft := latencyCalculator.GetTimeToFirstToken(&params).Milliseconds()
		Expect(ttft).To(BeNumerically("==", 12800))
	})

	DescribeTable("kv cache transfer time against number of prompt tokens",
<<<<<<< HEAD
		func(kvCacheTransTPT int, stddev int, nTokens int) {
			config.TimeToFirstToken = 0
			config.PrefillOverhead = 1
			config.KVCacheTransferTimePerToken = kvCacheTransTPT
			config.KVCacheTransferTimeStdDev = stddev

			latencyCalculator := newDefaultCalculator(config, random)
			params := TTFTParams{
				PromptTokens:    nTokens,
				DoRemotePrefill: true,
			}
			ttft := latencyCalculator.GetTimeToFirstToken(&params).Milliseconds()
=======
		func(kvCacheTransTPT common.Duration, stddev common.Duration, nTokens int) {
			simulator.config.TimeToFirstToken = 0
			simulator.config.PrefillOverhead = milliseconds(1)
			simulator.config.KVCacheTransferTimePerToken = kvCacheTransTPT
			simulator.config.KVCacheTransferTimeStdDev = stddev

			ttft := simulator.getWaitTimeToFirstToken(nTokens, 0, true)
>>>>>>> 105e9261

			expectedTTFT := kvCacheTransTPT * common.Duration(nTokens)
			Expect(ttft).To(BeNumerically(">=", int(float64(expectedTTFT)*0.3)))
			Expect(ttft).To(BeNumerically("<=", int(float64(expectedTTFT)*1.7)))

		},
		func(kvCacheTransferTimePerToken common.Duration, stddev common.Duration, nTokens int) string {
			return fmt.Sprintf("kvCacheTransferTimePerToken: %d stddev: %d nTokens: %d",
				kvCacheTransferTimePerToken, stddev, nTokens)
		},
		Entry("single token", milliseconds(100), milliseconds(70), 1),
		Entry("stddev is 0", milliseconds(100), milliseconds(0), 1),
		Entry("medium overhead, 512 tokens", milliseconds(200), milliseconds(150), 512),
		Entry("large overhead, 1024 tokens", milliseconds(2000), milliseconds(1800), 1024),
		Entry("very long prompt", milliseconds(150), milliseconds(100), 20000),
	)

	It("when time-factor-under-load is 1, the time to first token should be equal to time-to-first-token", func() {
<<<<<<< HEAD
		config.TimeToFirstToken = 42
		config.TimeToFirstTokenStdDev = 0
		config.TimeFactorUnderLoad = 1.0

		latencyCalculator := newDefaultCalculator(config, random)
		params := TTFTParams{
			PromptTokens: 128,
			RunningReqs:  100,
		}
		ttft := latencyCalculator.GetTimeToFirstToken(&params).Milliseconds()
		Expect(ttft).To(BeNumerically("==", 42))
	})

	It("when time-factor-under-load is > 1, but max-num-seqs is 1, the factor will not take effect", func() {
		config.TimeToFirstToken = 42
		config.TimeToFirstTokenStdDev = 0
		config.TimeFactorUnderLoad = 100.0
		config.MaxNumSeqs = 1
		latencyCalculator := newDefaultCalculator(config, random)

		params := TTFTParams{
			PromptTokens: 128,
			RunningReqs:  1,
=======
		simulator.config.TimeToFirstToken = milliseconds(42)
		simulator.config.TimeToFirstTokenStdDev = 0
		simulator.config.TimeFactorUnderLoad = 1.0

		simulator.metrics.runReqChan <- 100

		ttft := simulator.getWaitTimeToFirstToken(128, 0, false)
		Expect(ttft).To(Equal(42))
	})

	It("when time-factor-under-load is > 1, but max-num-seqs is 1, the factor will not take effect", func() {
		simulator.config.TimeToFirstToken = milliseconds(42)
		simulator.config.TimeToFirstTokenStdDev = 0
		simulator.config.TimeFactorUnderLoad = 100.0
		simulator.config.MaxNumSeqs = 1

		for len(simulator.metrics.runReqChan) > 0 {
			<-simulator.metrics.runReqChan
>>>>>>> 105e9261
		}
		ttft := latencyCalculator.GetTimeToFirstToken(&params).Milliseconds()
		Expect(ttft).To(BeNumerically("==", 42))
	})

	DescribeTable("when time-factor-under-load is > 1, and the sim is fully loaded, the time to first token should be time-factor-under-load * time-to-first-token",
		func(timeFactorUnderLoad float64, maxNumOfReq int) {
<<<<<<< HEAD
			config.TimeToFirstToken = 42
			config.TimeToFirstTokenStdDev = 0
			config.TimeFactorUnderLoad = timeFactorUnderLoad
			config.MaxNumSeqs = maxNumOfReq
			latencyCalculator := newDefaultCalculator(config, random)

			params := TTFTParams{
				PromptTokens: 128,
				RunningReqs:  int64(maxNumOfReq),
			}
			ttft := latencyCalculator.GetTimeToFirstToken(&params).Milliseconds()
			Expect(ttft).To(Equal(int64(float64(42) * timeFactorUnderLoad)))
=======
			simulator.config.TimeToFirstToken = milliseconds(42)
			simulator.config.TimeToFirstTokenStdDev = 0
			simulator.config.TimeFactorUnderLoad = timeFactorUnderLoad
			simulator.config.MaxNumSeqs = maxNumOfReq
			simulator.metrics.nRunningReqs = int64(maxNumOfReq)

			ttft := simulator.getWaitTimeToFirstToken(128, 0, false)
			Expect(ttft).To(Equal(int(float64(42) * timeFactorUnderLoad)))
>>>>>>> 105e9261

		},
		func(timeFactorUnderLoad float64, maxNumOfReq int64) string {
			return fmt.Sprintf("timeFactorUnderLoad: %f maxNumOfReq: %d",
				timeFactorUnderLoad, maxNumOfReq)
		},

		Entry("factor: 1.5", 1.5, 70),
		Entry("factor: 2.0", 2.0, 2),
		Entry("factor: 100.0", 100.0, 150),
		Entry("factor: 20000.0", 20000.0, 310),
	)

	DescribeTable("when time-factor-under-load is > 1, and the sim is partially loaded, the time to first token should be linear interpolation between time-to-first-token and time-factor-under-load * time-to-first-token",
		func(timeFactorUnderLoad float64, maxNumOfReq int, nCurrNumOfReq int) {
<<<<<<< HEAD
			config.TimeToFirstToken = 42
			config.TimeToFirstTokenStdDev = 0
			config.TimeFactorUnderLoad = timeFactorUnderLoad
			config.MaxNumSeqs = maxNumOfReq
			latencyCalculator := newDefaultCalculator(config, random)

			params := TTFTParams{
				PromptTokens: 128,
				RunningReqs:  int64(nCurrNumOfReq),
			}
			ttft := latencyCalculator.GetTimeToFirstToken(&params).Milliseconds()
=======
			simulator.config.TimeToFirstToken = milliseconds(42)
			simulator.config.TimeToFirstTokenStdDev = 0
			simulator.config.TimeFactorUnderLoad = timeFactorUnderLoad
			simulator.config.MaxNumSeqs = maxNumOfReq
			simulator.metrics.nRunningReqs = int64(nCurrNumOfReq)

			ttft := simulator.getWaitTimeToFirstToken(128, 0, false)
>>>>>>> 105e9261
			max := timeFactorUnderLoad * float64(42)
			Expect(ttft).To(BeNumerically(">=", 42))
			Expect(ttft).To(BeNumerically("<=", max))

		},
		func(timeFactorUnderLoad float64, maxNumOfReq int, nCurrNumOfReq int) string {
			return fmt.Sprintf("timeFactorUnderLoad: %f maxNumOfReq: %d nCurrNumOfReq: %d",
				timeFactorUnderLoad, maxNumOfReq, nCurrNumOfReq)
		},

		Entry("factor: 1.5", 1.5, 70, 35),
		Entry("factor: 2.0", 2.0, 2, 1),
		Entry("factor: 100.0", 100.0, 150, 75),
		Entry("factor: 20000.0", 20000.0, 310, 155),
	)

	It("when TimeFactorUnderLoad is 1.0, calcLoadFactor should give 1", func() {
		config.TimeFactorUnderLoad = 1.0
		config.MaxNumSeqs = 11
		latencyCalculator := newDefaultCalculator(config, random)

		factor := latencyCalculator.getCurrLoadFactor(3)
		Expect(factor).To(BeNumerically("==", 1.0))
	})

	It("when TimeFactorUnderLoad is > 1.0, and sim is fully loaded, calcLoadFactor should give TimeFactorUnderLoad", func() {
		config.TimeFactorUnderLoad = 2.0
		config.MaxNumSeqs = 11
		latencyCalculator := newDefaultCalculator(config, random)

		factor := latencyCalculator.getCurrLoadFactor(11)
		Expect(factor).To(BeNumerically("==", config.TimeFactorUnderLoad))

	})

	It("when TimeFactorUnderLoad is > 1.0, and sim is partially loaded, calcLoadFactor should give a value between 1 and TimeFactorUnderLoad", func() {
		config.TimeFactorUnderLoad = 2.0
		config.MaxNumSeqs = 11
		latencyCalculator := newDefaultCalculator(config, random)

		factor := latencyCalculator.getCurrLoadFactor(6)
		Expect(factor).To(BeNumerically(">", 1.0))
		Expect(factor).To(BeNumerically("<", config.TimeFactorUnderLoad))
	})
})

var _ = Describe("Check latency calculator", Ordered, func() {
	// Check actual latencies for chat completion responses with various options
	DescribeTable("calculators",
		func(calculator string, ttft string, interToken string, cacheTransfer string, prefillOverhead string,
			prefillPerToken string, streaming bool, doRemotePrefill bool, comparator string, expectedTTFT int64,
			expectedTotal int64) {
			ctx := context.TODO()
			args := []string{"cmd", "--model", testModel, "--mode", common.ModeEcho, "--latency-calculator", calculator,
				"--time-to-first-token", ttft, "--kv-cache-transfer-latency", cacheTransfer,
				"--prefill-overhead", prefillOverhead, "--prefill-time-per-token", prefillPerToken,
				"--inter-token-latency", interToken,
			}
			client, err := startServerWithArgs(ctx, args)
			Expect(err).NotTo(HaveOccurred())

			ttftRes, totalTime := sendCompletionRequestForLatencyTest(client, testModel, testUserMessage, streaming, doRemotePrefill)

			Expect(ttftRes.Milliseconds()).To(BeNumerically(comparator, expectedTTFT))
			Expect(totalTime.Milliseconds()).To(BeNumerically(comparator, expectedTotal))
		},
		func(calculator string, ttft string, interToken string, cacheTransfer string, prefillOverhead string,
			prefillPerToken string, streaming bool, doRemotePrefill bool, comparator string, expectedTTFT int64,
			expectedTotal int64) string {
			return fmt.Sprintf(
				`latency calculator: %s ttft: %s inter token: %s cache transfer: %s prefill overhead: %s per token: %s 
				streaming: %t remote prefill %t`,
				calculator, ttft, interToken, cacheTransfer, prefillOverhead, prefillPerToken, streaming, doRemotePrefill)
		},
		// Default, should use prefill-overhead and prefill-time-per-token, because ttft is 0
		Entry(nil, "", "0", "0", "0", "1000", "50", false, false, ">=", int64(1250), int64(1250)),
		// Constant, should use 0 ttft
		Entry(nil, "constant", "0", "0", "0", "500", "50", false, false, "<", int64(100), int64(100)),
		// Constant, remote prefill, should use cache transfer latency (50)
		Entry(nil, "constant", "1000", "0", "50", "500", "50", false, true, "<", int64(100), int64(100)),
		// Constant, remote prefill, streaming and inter token latency 50, should use cache transfer latency (50)
		Entry(nil, "constant", "0", "50", "50", "0", "0", true, true, ">=", int64(50), int64(250)),
		// Per token, should use prefill-overhead and prefill-time-per-token
		Entry(nil, "per-token", "50", "50", "20", "1000", "50", true, false, ">=", int64(1250), int64(1450)),
		// Per token, remote prefill, should use kv-cache-transfer-time-per-token, which is 0 here
		Entry(nil, "per-token", "50", "50", "20", "1000", "50", true, true, "<", int64(100), int64(300)),
	)
})<|MERGE_RESOLUTION|>--- conflicted
+++ resolved
@@ -35,44 +35,24 @@
 	var random *common.Random
 
 	BeforeAll(func() {
-<<<<<<< HEAD
 		config = &common.Configuration{
-			TimeToFirstToken:             2048,
-			TimeToFirstTokenStdDev:       2048,
-			KVCacheTransferLatency:       2048,
-			KVCacheTransferLatencyStdDev: 2048,
-=======
-		var err error
-		simulator, err = New(klog.Background())
-		Expect(err).NotTo(HaveOccurred())
-
-		simulator.config = &common.Configuration{
 			TimeToFirstToken:             milliseconds(2048),
 			TimeToFirstTokenStdDev:       milliseconds(2048),
 			KVCacheTransferLatency:       milliseconds(2048),
 			KVCacheTransferLatencyStdDev: milliseconds(2048),
->>>>>>> 105e9261
 		}
 
 		random = common.NewRandom(time.Now().UnixNano(), 8080)
 	})
 
 	DescribeTable("should calculate inter token latency correctly",
-<<<<<<< HEAD
-		func(interTokenLatency int, stddev int) {
+		func(interTokenLatency common.Duration, stddev common.Duration) {
 			config.InterTokenLatency = interTokenLatency
 			config.InterTokenLatencyStdDev = stddev
 			latencyCalculator := newDefaultCalculator(config, random)
-			interToken := latencyCalculator.GetInterTokenLatency(&InterTokenParams{}).Milliseconds()
-=======
-		func(interTokenLatency common.Duration, stddev common.Duration) {
-			simulator.config.InterTokenLatency = interTokenLatency
-			simulator.config.InterTokenLatencyStdDev = stddev
-			interToken := simulator.getInterTokenLatency()
-
->>>>>>> 105e9261
-			Expect(interToken).To(BeNumerically(">=", int(float32(interTokenLatency)*0.3)))
-			Expect(interToken).To(BeNumerically("<=", int(float32(interTokenLatency)*1.7)))
+			interToken := latencyCalculator.GetInterTokenLatency(&InterTokenParams{})
+			Expect(interToken).To(BeNumerically(">=", float32(interTokenLatency)*0.3))
+			Expect(interToken).To(BeNumerically("<=", float32(interTokenLatency)*1.7))
 		},
 		func(interTokenLatency common.Duration, stddev common.Duration) string {
 			return fmt.Sprintf("interTokenLatency: %d stddev: %d", interTokenLatency, stddev)
@@ -84,30 +64,20 @@
 	)
 
 	DescribeTable("should calculate total inter token latency correctly",
-<<<<<<< HEAD
-		func(interTokenLatency int, stddev int, numberOfTokens int) {
+		func(interTokenLatency common.Duration, stddev common.Duration, numberOfTokens int) {
 			config.InterTokenLatency = interTokenLatency
 			config.InterTokenLatencyStdDev = stddev
 			config.MaxNumSeqs = 1
 			config.TimeFactorUnderLoad = 1.0
 			latencyCalculator := newDefaultCalculator(config, random)
 
-			var latency int64
-=======
-		func(interTokenLatency common.Duration, stddev common.Duration, numberOfTokens int) {
-			simulator.config.InterTokenLatency = interTokenLatency
-			simulator.config.InterTokenLatencyStdDev = stddev
-			simulator.config.MaxNumSeqs = 1
-			simulator.config.TimeFactorUnderLoad = 1.0
-
 			var latency time.Duration
->>>>>>> 105e9261
 			for range numberOfTokens - 1 {
-				latency += latencyCalculator.GetInterTokenLatency(&InterTokenParams{}).Milliseconds()
-			}
-
-			Expect(latency).To(BeNumerically(">=", int(float32(interTokenLatency)*0.3*float32(numberOfTokens-1))))
-			Expect(latency).To(BeNumerically("<=", int(float32(interTokenLatency)*1.7*float32(numberOfTokens-1))))
+				latency += latencyCalculator.GetInterTokenLatency(&InterTokenParams{})
+			}
+
+			Expect(latency).To(BeNumerically(">=", time.Duration(float32(interTokenLatency)*0.3*float32(numberOfTokens-1))))
+			Expect(latency).To(BeNumerically("<=", time.Duration(float32(interTokenLatency)*1.7*float32(numberOfTokens-1))))
 		},
 		func(interTokenLatency common.Duration, stddev common.Duration, numberOfTokens int) string {
 			return fmt.Sprintf("interTokenLatency: %d stddev: %d, numberOfTokens: %d", interTokenLatency,
@@ -120,9 +90,8 @@
 	)
 
 	DescribeTable("should calculate time to first token correctly",
-<<<<<<< HEAD
-		func(timeToFirstToken int, timeToFirstTokenStdDev int,
-			kvCacheLatency int, kvCacheLatencyStdDev int, doREmotePrefill bool) {
+		func(timeToFirstToken common.Duration, timeToFirstTokenStdDev common.Duration,
+			kvCacheLatency common.Duration, kvCacheLatencyStdDev common.Duration, doREmotePrefill bool) {
 			config.TimeToFirstToken = timeToFirstToken
 			config.TimeToFirstTokenStdDev = timeToFirstTokenStdDev
 			config.KVCacheTransferLatency = kvCacheLatency
@@ -132,22 +101,13 @@
 				PromptTokens:    1,
 				DoRemotePrefill: doREmotePrefill,
 			}
-			timeToFirst := latencyCalculator.GetTimeToFirstToken(&params).Milliseconds()
-=======
-		func(timeToFirstToken common.Duration, timeToFirstTokenStdDev common.Duration,
-			kvCacheLatency common.Duration, kvCacheLatencyStdDev common.Duration, doREmotePrefill bool) {
-			simulator.config.TimeToFirstToken = timeToFirstToken
-			simulator.config.TimeToFirstTokenStdDev = timeToFirstTokenStdDev
-			simulator.config.KVCacheTransferLatency = kvCacheLatency
-			simulator.config.KVCacheTransferLatencyStdDev = kvCacheLatencyStdDev
-			timeToFirst := simulator.getWaitTimeToFirstToken(1, 0, doREmotePrefill)
->>>>>>> 105e9261
+			timeToFirst := latencyCalculator.GetTimeToFirstToken(&params)
 			if doREmotePrefill {
-				Expect(timeToFirst).To(BeNumerically(">=", int(float32(kvCacheLatency)*0.3)))
-				Expect(timeToFirst).To(BeNumerically("<=", int(float32(kvCacheLatency)*1.7)))
+				Expect(timeToFirst).To(BeNumerically(">=", float32(kvCacheLatency)*0.3))
+				Expect(timeToFirst).To(BeNumerically("<=", float32(kvCacheLatency)*1.7))
 			} else {
-				Expect(timeToFirst).To(BeNumerically(">=", int(float32(timeToFirstToken)*0.3)))
-				Expect(timeToFirst).To(BeNumerically("<=", int(float32(timeToFirstToken)*1.7)))
+				Expect(timeToFirst).To(BeNumerically(">=", float32(timeToFirstToken)*0.3))
+				Expect(timeToFirst).To(BeNumerically("<=", float32(timeToFirstToken)*1.7))
 			}
 		},
 		func(timeToFirstToken common.Duration, timeToFirstTokenStdDev common.Duration,
@@ -165,29 +125,19 @@
 	)
 
 	It("when <time-to-first-token> is not 0, ignore <prefill-overhead>", func() {
-<<<<<<< HEAD
-		timeToFirstToken := 1000
+		timeToFirstToken := milliseconds(1000)
 		config.TimeToFirstToken = timeToFirstToken
 		config.TimeToFirstTokenStdDev = 0
 
-		config.PrefillOverhead = 100
-		config.PrefillTimePerToken = 200
-		config.PrefillTimeStdDev = 80
-=======
-		timeToFirstToken := milliseconds(1000)
-		simulator.config.TimeToFirstToken = timeToFirstToken
-		simulator.config.TimeToFirstTokenStdDev = 0
-
-		simulator.config.PrefillOverhead = milliseconds(100)
-		simulator.config.PrefillTimePerToken = milliseconds(200)
-		simulator.config.PrefillTimeStdDev = milliseconds(80)
->>>>>>> 105e9261
+		config.PrefillOverhead = milliseconds(100)
+		config.PrefillTimePerToken = milliseconds(200)
+		config.PrefillTimeStdDev = milliseconds(80)
 
 		latencyCalculator := newDefaultCalculator(config, random)
 		params := TTFTParams{
 			PromptTokens: 128,
 		}
-		ttft := latencyCalculator.GetTimeToFirstToken(&params).Milliseconds()
+		ttft := latencyCalculator.GetTimeToFirstToken(&params)
 
 		Expect(ttft).To(BeNumerically("==", timeToFirstToken))
 	})
@@ -196,15 +146,9 @@
 		config.TimeToFirstToken = 0
 		config.TimeToFirstTokenStdDev = 0
 
-<<<<<<< HEAD
-		config.PrefillOverhead = 100
-		config.PrefillTimePerToken = 200
-		config.PrefillTimeStdDev = 80
-=======
-		simulator.config.PrefillOverhead = milliseconds(100)
-		simulator.config.PrefillTimePerToken = milliseconds(200)
-		simulator.config.PrefillTimeStdDev = milliseconds(80)
->>>>>>> 105e9261
+		config.PrefillOverhead = milliseconds(100)
+		config.PrefillTimePerToken = milliseconds(200)
+		config.PrefillTimeStdDev = milliseconds(80)
 
 		latencyCalculator := newDefaultCalculator(config, random)
 		params := TTFTParams{
@@ -215,8 +159,7 @@
 	})
 
 	DescribeTable("time to first token is against number of prompt tokens with std",
-<<<<<<< HEAD
-		func(prefillOverhead int, prefillTimePerToken int, stdDev int, nTokens int, nCachedTokens int) {
+		func(prefillOverhead common.Duration, prefillTimePerToken common.Duration, stdDev common.Duration, nTokens int, nCachedTokens int) {
 			config.TimeToFirstToken = 0
 			config.PrefillOverhead = prefillOverhead
 			config.PrefillTimePerToken = prefillTimePerToken
@@ -227,20 +170,11 @@
 				PromptTokens:       nTokens,
 				CachedPromptTokens: nCachedTokens,
 			}
-			ttft := latencyCalculator.GetTimeToFirstToken(&params).Milliseconds()
-=======
-		func(prefillOverhead common.Duration, prefillTimePerToken common.Duration, stdDev common.Duration, nTokens int, nCachedTokens int) {
-			simulator.config.TimeToFirstToken = 0
-			simulator.config.PrefillOverhead = prefillOverhead
-			simulator.config.PrefillTimePerToken = prefillTimePerToken
-			simulator.config.PrefillTimeStdDev = stdDev
-
-			ttft := simulator.getWaitTimeToFirstToken(nTokens, nCachedTokens, false)
->>>>>>> 105e9261
+			ttft := latencyCalculator.GetTimeToFirstToken(&params)
 
 			expectedTTFT := prefillOverhead + prefillTimePerToken*common.Duration(nTokens-nCachedTokens)
-			Expect(ttft).To(BeNumerically(">=", int(float64(expectedTTFT)*0.3)))
-			Expect(ttft).To(BeNumerically("<=", int(float64(expectedTTFT)*1.7)))
+			Expect(ttft).To(BeNumerically(">=", float64(expectedTTFT)*0.3))
+			Expect(ttft).To(BeNumerically("<=", float64(expectedTTFT)*1.7))
 		},
 		func(prefillOverhead common.Duration, prefillTimePerToken, stdDev common.Duration, nTokens int, nCachedTokens int) string {
 			return fmt.Sprintf("prefillOverhead: %d, prefillTimePerToken: %d, stdDev: %d, nTokens: %d nCachedTokens: %d",
@@ -258,8 +192,7 @@
 	)
 
 	DescribeTable("time to first token is against number of prompt tokens",
-<<<<<<< HEAD
-		func(prefillOverhead int, prefillTimePerToken int, nTokens int, nCachedTokens int) {
+		func(prefillOverhead common.Duration, prefillTimePerToken common.Duration, nTokens int, nCachedTokens int) {
 			config.TimeToFirstToken = 0
 			config.PrefillOverhead = prefillOverhead
 			config.PrefillTimePerToken = prefillTimePerToken
@@ -270,20 +203,9 @@
 				PromptTokens:       nTokens,
 				CachedPromptTokens: nCachedTokens,
 			}
-			ttft := latencyCalculator.GetTimeToFirstToken(&params).Milliseconds()
-			expectedTTFT := prefillOverhead + prefillTimePerToken*(nTokens-nCachedTokens)
+			ttft := latencyCalculator.GetTimeToFirstToken(&params)
+			expectedTTFT := prefillOverhead + prefillTimePerToken*common.Duration(nTokens-nCachedTokens)
 			Expect(ttft).To(BeNumerically("==", expectedTTFT))
-=======
-		func(prefillOverhead common.Duration, prefillTimePerToken common.Duration, nTokens int, nCachedTokens int) {
-			simulator.config.TimeToFirstToken = 0
-			simulator.config.PrefillOverhead = prefillOverhead
-			simulator.config.PrefillTimePerToken = prefillTimePerToken
-			simulator.config.PrefillTimeStdDev = 0
-
-			ttft := simulator.getWaitTimeToFirstToken(nTokens, nCachedTokens, false)
-			expectedTTFT := prefillOverhead + prefillTimePerToken*common.Duration(nTokens-nCachedTokens)
-			Expect(ttft).To(Equal(expectedTTFT))
->>>>>>> 105e9261
 		},
 		func(prefillOverhead common.Duration, prefillTimePerToken common.Duration, nTokens int, nCachedTokens int) string {
 			return fmt.Sprintf("prefillOverhead: %d, prefillTimePerToken: %d, nTokens: %d nCachedTokens: %d",
@@ -299,19 +221,11 @@
 	)
 
 	It("when <kv-cache-transfer-latency> not 0, ignore <kv-cache-transfer-overhead>", func() {
-<<<<<<< HEAD
-		config.KVCacheTransferLatency = 200
+		config.KVCacheTransferLatency = milliseconds(200)
 		config.KVCacheTransferLatencyStdDev = 0
 
-		config.KVCacheTransferTimePerToken = 100
+		config.KVCacheTransferTimePerToken = milliseconds(100)
 		config.KVCacheTransferTimeStdDev = 0
-=======
-		simulator.config.KVCacheTransferLatency = milliseconds(200)
-		simulator.config.KVCacheTransferLatencyStdDev = 0
-
-		simulator.config.KVCacheTransferTimePerToken = milliseconds(100)
-		simulator.config.KVCacheTransferTimeStdDev = 0
->>>>>>> 105e9261
 
 		latencyCalculator := newDefaultCalculator(config, random)
 		params := TTFTParams{
@@ -326,13 +240,8 @@
 		config.KVCacheTransferLatency = 0
 		config.KVCacheTransferLatencyStdDev = 0
 
-<<<<<<< HEAD
-		config.KVCacheTransferTimePerToken = 100
+		config.KVCacheTransferTimePerToken = milliseconds(100)
 		config.KVCacheTransferTimeStdDev = 0
-=======
-		simulator.config.KVCacheTransferTimePerToken = milliseconds(200)
-		simulator.config.KVCacheTransferTimeStdDev = 0
->>>>>>> 105e9261
 
 		latencyCalculator := newDefaultCalculator(config, random)
 		params := TTFTParams{
@@ -344,10 +253,9 @@
 	})
 
 	DescribeTable("kv cache transfer time against number of prompt tokens",
-<<<<<<< HEAD
-		func(kvCacheTransTPT int, stddev int, nTokens int) {
+		func(kvCacheTransTPT common.Duration, stddev common.Duration, nTokens int) {
 			config.TimeToFirstToken = 0
-			config.PrefillOverhead = 1
+			config.PrefillOverhead = milliseconds(1)
 			config.KVCacheTransferTimePerToken = kvCacheTransTPT
 			config.KVCacheTransferTimeStdDev = stddev
 
@@ -356,20 +264,11 @@
 				PromptTokens:    nTokens,
 				DoRemotePrefill: true,
 			}
-			ttft := latencyCalculator.GetTimeToFirstToken(&params).Milliseconds()
-=======
-		func(kvCacheTransTPT common.Duration, stddev common.Duration, nTokens int) {
-			simulator.config.TimeToFirstToken = 0
-			simulator.config.PrefillOverhead = milliseconds(1)
-			simulator.config.KVCacheTransferTimePerToken = kvCacheTransTPT
-			simulator.config.KVCacheTransferTimeStdDev = stddev
-
-			ttft := simulator.getWaitTimeToFirstToken(nTokens, 0, true)
->>>>>>> 105e9261
+			ttft := latencyCalculator.GetTimeToFirstToken(&params)
 
 			expectedTTFT := kvCacheTransTPT * common.Duration(nTokens)
-			Expect(ttft).To(BeNumerically(">=", int(float64(expectedTTFT)*0.3)))
-			Expect(ttft).To(BeNumerically("<=", int(float64(expectedTTFT)*1.7)))
+			Expect(ttft).To(BeNumerically(">=", float64(expectedTTFT)*0.3))
+			Expect(ttft).To(BeNumerically("<=", float64(expectedTTFT)*1.7))
 
 		},
 		func(kvCacheTransferTimePerToken common.Duration, stddev common.Duration, nTokens int) string {
@@ -384,8 +283,7 @@
 	)
 
 	It("when time-factor-under-load is 1, the time to first token should be equal to time-to-first-token", func() {
-<<<<<<< HEAD
-		config.TimeToFirstToken = 42
+		config.TimeToFirstToken = milliseconds(42)
 		config.TimeToFirstTokenStdDev = 0
 		config.TimeFactorUnderLoad = 1.0
 
@@ -399,7 +297,7 @@
 	})
 
 	It("when time-factor-under-load is > 1, but max-num-seqs is 1, the factor will not take effect", func() {
-		config.TimeToFirstToken = 42
+		config.TimeToFirstToken = milliseconds(42)
 		config.TimeToFirstTokenStdDev = 0
 		config.TimeFactorUnderLoad = 100.0
 		config.MaxNumSeqs = 1
@@ -408,26 +306,6 @@
 		params := TTFTParams{
 			PromptTokens: 128,
 			RunningReqs:  1,
-=======
-		simulator.config.TimeToFirstToken = milliseconds(42)
-		simulator.config.TimeToFirstTokenStdDev = 0
-		simulator.config.TimeFactorUnderLoad = 1.0
-
-		simulator.metrics.runReqChan <- 100
-
-		ttft := simulator.getWaitTimeToFirstToken(128, 0, false)
-		Expect(ttft).To(Equal(42))
-	})
-
-	It("when time-factor-under-load is > 1, but max-num-seqs is 1, the factor will not take effect", func() {
-		simulator.config.TimeToFirstToken = milliseconds(42)
-		simulator.config.TimeToFirstTokenStdDev = 0
-		simulator.config.TimeFactorUnderLoad = 100.0
-		simulator.config.MaxNumSeqs = 1
-
-		for len(simulator.metrics.runReqChan) > 0 {
-			<-simulator.metrics.runReqChan
->>>>>>> 105e9261
 		}
 		ttft := latencyCalculator.GetTimeToFirstToken(&params).Milliseconds()
 		Expect(ttft).To(BeNumerically("==", 42))
@@ -435,8 +313,7 @@
 
 	DescribeTable("when time-factor-under-load is > 1, and the sim is fully loaded, the time to first token should be time-factor-under-load * time-to-first-token",
 		func(timeFactorUnderLoad float64, maxNumOfReq int) {
-<<<<<<< HEAD
-			config.TimeToFirstToken = 42
+			config.TimeToFirstToken = milliseconds(42)
 			config.TimeToFirstTokenStdDev = 0
 			config.TimeFactorUnderLoad = timeFactorUnderLoad
 			config.MaxNumSeqs = maxNumOfReq
@@ -448,16 +325,6 @@
 			}
 			ttft := latencyCalculator.GetTimeToFirstToken(&params).Milliseconds()
 			Expect(ttft).To(Equal(int64(float64(42) * timeFactorUnderLoad)))
-=======
-			simulator.config.TimeToFirstToken = milliseconds(42)
-			simulator.config.TimeToFirstTokenStdDev = 0
-			simulator.config.TimeFactorUnderLoad = timeFactorUnderLoad
-			simulator.config.MaxNumSeqs = maxNumOfReq
-			simulator.metrics.nRunningReqs = int64(maxNumOfReq)
-
-			ttft := simulator.getWaitTimeToFirstToken(128, 0, false)
-			Expect(ttft).To(Equal(int(float64(42) * timeFactorUnderLoad)))
->>>>>>> 105e9261
 
 		},
 		func(timeFactorUnderLoad float64, maxNumOfReq int64) string {
@@ -473,8 +340,7 @@
 
 	DescribeTable("when time-factor-under-load is > 1, and the sim is partially loaded, the time to first token should be linear interpolation between time-to-first-token and time-factor-under-load * time-to-first-token",
 		func(timeFactorUnderLoad float64, maxNumOfReq int, nCurrNumOfReq int) {
-<<<<<<< HEAD
-			config.TimeToFirstToken = 42
+			config.TimeToFirstToken = milliseconds(42)
 			config.TimeToFirstTokenStdDev = 0
 			config.TimeFactorUnderLoad = timeFactorUnderLoad
 			config.MaxNumSeqs = maxNumOfReq
@@ -485,15 +351,6 @@
 				RunningReqs:  int64(nCurrNumOfReq),
 			}
 			ttft := latencyCalculator.GetTimeToFirstToken(&params).Milliseconds()
-=======
-			simulator.config.TimeToFirstToken = milliseconds(42)
-			simulator.config.TimeToFirstTokenStdDev = 0
-			simulator.config.TimeFactorUnderLoad = timeFactorUnderLoad
-			simulator.config.MaxNumSeqs = maxNumOfReq
-			simulator.metrics.nRunningReqs = int64(nCurrNumOfReq)
-
-			ttft := simulator.getWaitTimeToFirstToken(128, 0, false)
->>>>>>> 105e9261
 			max := timeFactorUnderLoad * float64(42)
 			Expect(ttft).To(BeNumerically(">=", 42))
 			Expect(ttft).To(BeNumerically("<=", max))
