/*
Copyright 2025 The llm-d-inference-sim Authors.

Licensed under the Apache License, Version 2.0 (the "License");
you may not use this file except in compliance with the License.
You may obtain a copy of the License at

    http://www.apache.org/licenses/LICENSE-2.0

Unless required by applicable law or agreed to in writing, software
distributed under the License is distributed on an "AS IS" BASIS,
WITHOUT WARRANTIES OR CONDITIONS OF ANY KIND, either express or implied.
See the License for the specific language governing permissions and
limitations under the License.
*/

// Package vllmsim implements the vLLM simulator.
package llmdinferencesim

import (
	"container/list"
	"context"
	"errors"
	"fmt"
	"os"
	"strings"
	"sync"
	"time"

	"github.com/go-logr/logr"
	"github.com/prometheus/client_golang/prometheus"
	"github.com/valyala/fasthttp"
	"golang.org/x/sync/errgroup"
	"k8s.io/klog/v2"

	"github.com/llm-d/llm-d-inference-sim/pkg/common"
	"github.com/llm-d/llm-d-inference-sim/pkg/dataset"
	kvcache "github.com/llm-d/llm-d-inference-sim/pkg/kv-cache"
	openaiserverapi "github.com/llm-d/llm-d-inference-sim/pkg/openai-server-api"
	vllmapi "github.com/llm-d/llm-d-inference-sim/pkg/vllm-api"
	"github.com/llm-d/llm-d-kv-cache-manager/pkg/tokenization"
)

const (
	chatComplIDPrefix         = "chatcmpl-"
	textCompletionObject      = "text_completion"
	chatCompletionObject      = "chat.completion"
	chatCompletionChunkObject = "chat.completion.chunk"

	podHeader       = "x-inference-pod"
	namespaceHeader = "x-inference-namespace"
	podNameEnv      = "POD_NAME"
	podNsEnv        = "POD_NAMESPACE"
)

type loraUsageState int

const (
	waitingUsageState loraUsageState = iota
	runningUsageState
	doneUsageState
)

type loraUsage struct {
	// the lora adapter name
	name string
	// state of the lora usage - waiting/running/done
	state loraUsageState
}

// Prometheus metrics
type metricsData struct {
	// runningLoras is a collection of running loras,
	// the key is lora's name, the value is the number of running requests using this lora
	runningLoras sync.Map
	// waitingLoras is a collection of waiting loras,
	// the key is lora's name, the value is the number of waiting requests using this lora
	waitingLoras sync.Map
	// lorasChan is a channel to update waitingLoras and runningLoras
	lorasChan chan loraUsage
	// nRunningReqs is the number of inference requests that are currently being processed
	nRunningReqs int64
	// runReqChan is a channel to update nRunningReqs
	runReqChan chan int64
	// nWaitingReqs is the number of inference requests that are waiting to be processed
	nWaitingReqs int64
	// waitingReqChan is a channel to update nWaitingReqs
	waitingReqChan chan int64
	// ttftChan is a channel to update time to first token
	ttftChan chan float64
	// tpotChan is a channel to update time per output token
	tpotChan chan float64
	// kvCacheUsageChan is a channel to update kvCacheUsagePercentage
	kvCacheUsageChan chan float64
	// registry is a Prometheus registry
	registry *prometheus.Registry
	// loraInfo is prometheus gauge
	loraInfo *prometheus.GaugeVec
	// runningRequests is prometheus gauge
	runningRequests *prometheus.GaugeVec
	// waitingRequests is prometheus gauge for number of queued requests
	waitingRequests *prometheus.GaugeVec
	// ttft is prometheus histogram for time to first token in seconds
	ttft *prometheus.HistogramVec
	// tpot is prometheus histogram for time per output token in seconds
	tpot *prometheus.HistogramVec
	// kvCacheUsagePercentage is prometheus gauge
	kvCacheUsagePercentage *prometheus.GaugeVec
}

// LoRAs usage info for requests execution
type lorasUsageInfo struct {
	mux sync.RWMutex
	// lora adapter name -> reference count (number of currently running requests)
	loadedLoras map[string]int
	// channel for "there is a LoRA that can be removed" event
	loraRemovable chan int
	// maximum number of LoRAs that can be used simultaneously
	maxLoras int
}

type requestCompleted struct {
	worker *worker
	model  string
}

// VllmSimulator simulates vLLM server supporting OpenAI API
type VllmSimulator struct {
	// logger is used for information and errors logging
	logger logr.Logger
	// config is the simulator's configuration
	config *common.Configuration
	// loraAdaptors contains list of LoRA available adaptors
	loraAdaptors sync.Map
	// schema validator for tools parameters
	toolsValidator *openaiserverapi.Validator
	// kv cache functionality
	kvcacheHelper *kvcache.KVCacheHelper
	// namespace where simulator is running
	namespace string
	// pod name of simulator
	pod string
	// tokenizer is currently used in kv-cache and in /tokenize
	tokenizer tokenization.Tokenizer
	// dataset is used for token generation in responses
	dataset dataset.Dataset
	// metrics contains all Prometheus metrics related data
	metrics metricsData
	// loras contains information about which LoRAs are in use
	loras *lorasUsageInfo

	// a channel for free workers
	freeWorkers chan *worker
	// a channel to indicate that a worker finished working on a request
	workerFinished chan *requestCompleted
	// waiting requests queue mutex
	queueLock sync.Mutex
	// bi-directional list of *openaiserverapi.CompletionReqCtx
	waitingQueue *list.List
	// the max capacity of the waiting requests queue
	queueCapacity int
	// a channel for incoming requests
	newRequests chan *openaiserverapi.CompletionReqCtx
}

// New creates a new VllmSimulator instance with the given logger
func New(logger logr.Logger) (*VllmSimulator, error) {
	toolsValidator, err := openaiserverapi.CreateValidator()
	if err != nil {
		return nil, fmt.Errorf("failed to create tools validator: %s", err)
	}

	return &VllmSimulator{
<<<<<<< HEAD
		logger:         logger,
		toolsValidator: toolsValidator,
		kvcacheHelper:  nil, // kvcache helper will be created only if required after reading configuration
		namespace:      os.Getenv(podNsEnv),
		pod:            os.Getenv(podNameEnv),
		loras: &lorasUsageInfo{
			loadedLoras: make(map[string]int),
		},
		waitingQueue: list.New(),
=======
		logger:           logger,
		reqChan:          make(chan *openaiserverapi.CompletionReqCtx, maxNumberOfRequests),
		toolsValidator:   toolsValidator,
		kvcacheHelper:    nil, // kvcache helper will be created only if required after reading configuration
		namespace:        os.Getenv(podNsEnv),
		pod:              os.Getenv(podNameEnv),
		runReqChan:       make(chan int64, maxNumberOfRequests),
		waitingReqChan:   make(chan int64, maxNumberOfRequests),
		ttftChan:         make(chan float64, maxNumberOfRequests),
		tpotChan:         make(chan float64, maxNumberOfRequests),
		lorasChan:        make(chan loraUsage, maxNumberOfRequests),
		kvCacheUsageChan: make(chan float64, maxNumberOfRequests),
>>>>>>> 202efc4f
	}, nil
}

// Start starts the simulator
func (s *VllmSimulator) Start(ctx context.Context) error {
	var err error
	// parse command line parameters
	s.config, err = common.ParseCommandParamsAndLoadConfig()
	if err != nil {
		return err
	}

	err = s.showConfig(s.config.DPSize > 1)
	if err != nil {
		return err
	}

	// For Data Parallel, start data-parallel-size - 1 additional simulators
	g, ctx := errgroup.WithContext(ctx)
	if s.config.DPSize > 1 {
		for i := 2; i <= s.config.DPSize; i++ {
			newConfig, err := s.config.Copy()
			if err != nil {
				return err
			}
			dpRank := i - 1
			newConfig.Port = s.config.Port + dpRank
			newSim, err := New(klog.LoggerWithValues(s.logger, "rank", dpRank))
			if err != nil {
				return err
			}
			newSim.config = newConfig
			g.Go(func() error {
				return newSim.startSim(ctx)
			})
		}
		s.logger = klog.LoggerWithValues(s.logger, "rank", 0)
	}
	g.Go(func() error {
		return s.startSim(ctx)
	})
	if err := g.Wait(); err != nil {
		return err
	}
	return nil
}

func (s *VllmSimulator) startSim(ctx context.Context) error {
	if err := s.initializeSim(ctx); err != nil {
		return err
	}

	listener, err := s.newListener()
	if err != nil {
		s.logger.Error(err, "Failed to create listener")
		return fmt.Errorf("listener creation error: %w", err)
	}

	// start the http server with context support
	return s.startServer(ctx, listener)
}

func (s *VllmSimulator) initializeSim(ctx context.Context) error {
	common.InitRandom(s.config.Seed)

	for _, lora := range s.config.LoraModules {
		s.loraAdaptors.Store(lora.Name, "")
	}
	s.loras.maxLoras = s.config.MaxLoras
	s.loras.loraRemovable = make(chan int, s.config.MaxNumSeqs)

	s.queueCapacity = s.config.MaxWaitingQueueLength

	maxNumberOfRequests := s.config.MaxNumSeqs + s.config.MaxWaitingQueueLength
	s.metrics.runReqChan = make(chan int64, maxNumberOfRequests)
	s.metrics.waitingReqChan = make(chan int64, maxNumberOfRequests)
	s.metrics.lorasChan = make(chan loraUsage, maxNumberOfRequests)
	s.metrics.kvCacheUsageChan = make(chan float64, maxNumberOfRequests)

	s.newRequests = make(chan *openaiserverapi.CompletionReqCtx, maxNumberOfRequests)

	// initialize prometheus metrics
	err := s.createAndRegisterPrometheus()
	if err != nil {
		return err
	}

	tokenizationConfig := tokenization.DefaultConfig()
	if s.config.TokenizersCacheDir != "" {
		tokenizationConfig.TokenizersCacheDir = s.config.TokenizersCacheDir
	}
	s.tokenizer, err = tokenization.NewCachedHFTokenizer(tokenizationConfig.HFTokenizerConfig)
	if err != nil {
		return fmt.Errorf("failed to create tokenizer: %w", err)
	}

	if s.config.EnableKVCache {
		s.kvcacheHelper, err = kvcache.NewKVCacheHelper(s.config, s.logger, s.metrics.kvCacheUsageChan, s.tokenizer)
		if err != nil {
			return err
		}

		go s.kvcacheHelper.Run(ctx)
	}

	err = s.initDataset(ctx)
	if err != nil {
		return fmt.Errorf("dataset initialization error: %w", err)
	}

	// run request processing workers
	s.freeWorkers = make(chan *worker, s.config.MaxNumSeqs)
	s.workerFinished = make(chan *requestCompleted, s.config.MaxNumSeqs)
	for i := 1; i <= s.config.MaxNumSeqs; i++ {
		worker := &worker{
			id:           i,
			ctx:          ctx,
			logger:       s.logger,
			finishedChan: s.workerFinished,
			reqChan:      make(chan *openaiserverapi.CompletionReqCtx),
			processor:    s,
		}
		go worker.waitForRequests()
		s.freeWorkers <- worker
	}

	s.startMetricsUpdaters(ctx)

	go s.processing(ctx)
	return nil
}

func (s *VllmSimulator) initDataset(ctx context.Context) error {
	randDataset := &dataset.BaseDataset{}
	err := randDataset.Init(ctx, s.logger, "", "", false)
	if err != nil {
		return fmt.Errorf("failed to initialize random dataset: %w", err)
	}

	if s.config.DatasetPath == "" && s.config.DatasetURL == "" {
		s.logger.Info("No dataset path or URL provided, using random text for responses")
		s.dataset = randDataset
		return nil
	}

	custDataset := &dataset.CustomDataset{}
	err = custDataset.Init(ctx, s.logger, s.config.DatasetPath, s.config.DatasetURL, s.config.DatasetInMemory)

	if err == nil {
		s.dataset = custDataset
		return nil
	}

	if strings.HasPrefix(err.Error(), "database is locked") {
		s.logger.Info("Database is locked by another process, will use preset text for responses instead")
		s.dataset = randDataset
		return nil
	}

	return err
}

// Print prints to a log, implementation of fasthttp.Logger
func (s *VllmSimulator) Printf(format string, args ...interface{}) {
	s.logger.Info("Server error", "msg", fmt.Sprintf(format, args...))
}

func (s *VllmSimulator) processing(ctx context.Context) {
	s.logger.Info("Start processing routine")

	for {
		select {
		case <-ctx.Done():
			s.logger.Info("Request processing done")
			return
		case completedReq := <-s.workerFinished:
			s.logger.V(4).Info("Worker finished")
			worker := completedReq.worker
			s.decrementLora(completedReq.model)
			// there is a free worker - find a request for it and send this request for
			// processing with this worker
			s.findRequestAndSendToProcess(worker)
		case <-s.loras.loraRemovable:
			// there is a LoRA that can be removed, go through availbale workers
			// and queued requests and find requests that can run now,
			// stop if there are no free workers, or no requests
			s.logger.V(4).Info("LoRA can be removed")
			for {
				// check if there is a free worker
				worker := s.getFreeWorker()
				if worker == nil {
					break
				}
				// check if there is a request that can run and send this request for
				// processing with this worker
				requestFound := s.findRequestAndSendToProcess(worker)
				if !requestFound {
					// there are no requests to run (either the queue is empty or maxLoras was reached)
					break
				}
			}
		case reqCtx := <-s.newRequests:
			// A new request was received. Find a free worker, and check that the request can run LoRA wise.
			model := reqCtx.CompletionReq.GetModel()

			worker := s.getFreeWorker()
			if worker == nil {
				s.logger.V(4).Info("No free worker - sending the request to the waiting queue",
					"model", reqCtx.CompletionReq.GetModel(), "req id", reqCtx.CompletionReq.GetRequestID())
				// no free worker, add this request to the waiting queue
				s.addRequestToQueue(reqCtx)
				break
			}

			if s.isLora(model) {
				// check if lora usage allows the request to run
				if !s.loadLora(model) {
					// free the worker
					s.freeWorkers <- worker
					s.logger.V(4).Info("LoRA cannot be loaded - sending the request to the waiting queue",
						"LoRA", model, "req id", reqCtx.CompletionReq.GetRequestID())
					// LoRA max reached, try to enqueue
					s.addRequestToQueue(reqCtx)
					break
				}
			}

			s.logger.V(4).Info("Sending the request to the processing channel", "model", model,
				"req id", reqCtx.CompletionReq.GetRequestID(), "worker", worker.id)
			worker.reqChan <- reqCtx
		}
	}
}

func (s *VllmSimulator) findRequestAndSendToProcess(worker *worker) bool {
	nextReq := s.dequeue()
	if nextReq != nil {
		// send this request for processing in this worker
		s.logger.V(4).Info("Sending request to processing", "model", nextReq.CompletionReq.GetModel(),
			"req", nextReq.CompletionReq.GetRequestID(), "worker", worker.id)
		worker.reqChan <- nextReq
		// decrement waiting requests metric
		s.metrics.waitingReqChan <- -1
		return true
	}

	// no waiting request, return worker to be free
	s.freeWorkers <- worker
	return false
}

func (s *VllmSimulator) addRequestToQueue(reqCtx *openaiserverapi.CompletionReqCtx) {
	if err := s.enqueue(reqCtx); err != nil {
		s.logger.Error(err, "failed to enqueue request")
		reqCtx.HTTPReqCtx.Error("Failed to enqueue request, "+err.Error(), fasthttp.StatusTooManyRequests)
		reqCtx.Wg.Done()
		return
	}
	// increment the waiting requests metric
	s.metrics.waitingReqChan <- 1
	// update loraInfo metrics with the new waiting request
	s.metrics.lorasChan <- loraUsage{reqCtx.CompletionReq.GetModel(), waitingUsageState}
}

// handleCompletions general completion requests handler, support both text and chat completion APIs
func (s *VllmSimulator) handleCompletions(ctx *fasthttp.RequestCtx, isChatCompletion bool) {
	// Check if we should inject a failure
	if shouldInjectFailure(s.config) {
		failure := getRandomFailure(s.config)
		s.sendCompletionError(ctx, failure, true)
		return
	}

	vllmReq, err := s.readRequest(ctx, isChatCompletion)
	if err != nil {
		s.logger.Error(err, "failed to read and parse request body")
		ctx.Error("Failed to read and parse request body, "+err.Error(), fasthttp.StatusBadRequest)
		return
	}

	errMsg, errCode := s.validateRequest(vllmReq)
	if errMsg != "" {
		s.sendCompletionError(ctx, openaiserverapi.NewCompletionError(errMsg, errCode, nil), false)
		return
	}

	s.logger.V(4).Info("Completion request received", "req id", vllmReq.GetRequestID(), "isChat", isChatCompletion)

	var wg sync.WaitGroup
	wg.Add(1)
	reqCtx := &openaiserverapi.CompletionReqCtx{
		CompletionReq:    vllmReq,
		HTTPReqCtx:       ctx,
		IsChatCompletion: isChatCompletion,
		Wg:               &wg,
	}
	s.newRequests <- reqCtx
	wg.Wait()
}

// request processing finished
func (s *VllmSimulator) responseSentCallback(model string, isChatCompletion bool, requestID string) {
	// decrement running requests count
	s.metrics.runReqChan <- -1

	if s.isLora(model) {
		// update loraInfo metrics to reflect that the request processing has been finished
		s.metrics.lorasChan <- loraUsage{model, doneUsageState}
	}

	if s.config.EnableKVCache && !isChatCompletion {
		if err := s.kvcacheHelper.OnRequestEnd(requestID); err != nil {
			s.logger.Error(err, "kv cache failed to process request end")
		}
	}
}

// createCompletionResponse creates the response for completion requests, supports both completion request types (text and chat)
// as defined by isChatCompletion
// respTokens - tokenized content to be sent in the response
// toolCalls - tool calls to be sent in the response
// finishReason - a pointer to string that represents finish reason, can be nil or stop or length, ...
// usageData - usage (tokens statistics) for this response
// modelName - display name returned to the client and used in metrics. It is either the first alias
// from --served-model-name (for a base-model request) or the LoRA adapter name (for a LoRA request).
func (s *VllmSimulator) createCompletionResponse(isChatCompletion bool, respTokens []string, toolCalls []openaiserverapi.ToolCall,
	finishReason *string, usageData *openaiserverapi.Usage, modelName string, doRemoteDecode bool) openaiserverapi.CompletionResponse {
	baseResp := openaiserverapi.BaseCompletionResponse{
		ID:      chatComplIDPrefix + common.GenerateUUIDString(),
		Created: time.Now().Unix(),
		Model:   modelName,
		Usage:   usageData,
	}

	if doRemoteDecode {
		// add special fields related to the prefill pod special behavior
		baseResp.DoRemoteDecode = true
		baseResp.DoRemotePrefill = false
		// currently remote prefill information is hard-coded
		baseResp.RemoteBlockIds = []string{"DUMMY_ID"}
		baseResp.RemoteEngineId = "DUMMY_ID"
		baseResp.RemoteHost = "DUMMY"
		baseResp.RemotePort = 1234
	}

	baseChoice := openaiserverapi.BaseResponseChoice{Index: 0, FinishReason: finishReason}

	respText := strings.Join(respTokens, "")
	if isChatCompletion {
		baseResp.Object = chatCompletionObject

		message := openaiserverapi.Message{Role: openaiserverapi.RoleAssistant}
		if toolCalls != nil {
			message.ToolCalls = toolCalls
		} else {
			message.Content = openaiserverapi.Content{Raw: respText}
		}
		return &openaiserverapi.ChatCompletionResponse{
			BaseCompletionResponse: baseResp,
			Choices:                []openaiserverapi.ChatRespChoice{{Message: message, BaseResponseChoice: baseChoice}},
		}
	}

	baseResp.Object = textCompletionObject
	return &openaiserverapi.TextCompletionResponse{
		BaseCompletionResponse: baseResp,
		Choices:                []openaiserverapi.TextRespChoice{{BaseResponseChoice: baseChoice, Text: respText}},
	}
}

// sendResponse sends response for completion API, supports both completions (text and chat)
// according the value of isChatCompletion in reqCtx
// respTokens - tokenized content to be sent in the response
// toolCalls - tool calls to be sent in the response
// modelName - display name returned to the client and used in metrics. It is either the first alias
// from --served-model-name (for a base-model request) or the LoRA adapter name (for a LoRA request).
// finishReason - a pointer to string that represents finish reason, can be nil, stop, length, or tools
// usageData - usage (tokens statistics) for this response
func (s *VllmSimulator) sendResponse(reqCtx *openaiserverapi.CompletionReqCtx, respTokens []string, toolCalls []openaiserverapi.ToolCall,
	modelName string, finishReason string, usageData *openaiserverapi.Usage) {
	resp := s.createCompletionResponse(reqCtx.IsChatCompletion, respTokens, toolCalls, &finishReason, usageData, modelName,
		reqCtx.CompletionReq.IsDoRemoteDecode())

	// calculate how long to wait before returning the response, time is based on number of tokens
	nCachedPromptTokens := reqCtx.CompletionReq.GetNumberOfCachedPromptTokens()
	ttft := s.getWaitTimeToFirstToken(usageData.PromptTokens, nCachedPromptTokens, reqCtx.CompletionReq.IsDoRemotePrefill())
	time.Sleep(time.Duration(ttft) * time.Millisecond)

	// report ttft in seconds
	s.ttftChan <- (float64(ttft) / 1000)

	for range usageData.CompletionTokens - 1 {
		perTokenLatency := s.getInterTokenLatency()
		time.Sleep(time.Duration(perTokenLatency) * time.Millisecond)

		// report tpot in seconds
		s.tpotChan <- float64(perTokenLatency) / 1000
	}
	s.sendCompletionResponse(reqCtx.HTTPReqCtx, resp)

	s.responseSentCallback(modelName, reqCtx.IsChatCompletion, reqCtx.CompletionReq.GetRequestID())
}

// createModelsResponse creates and returns ModelResponse for the current state, returned array of models contains the base model + LoRA adapters if exist
func (s *VllmSimulator) createModelsResponse() *vllmapi.ModelsResponse {
	modelsResp := vllmapi.ModelsResponse{Object: "list", Data: []vllmapi.ModelsResponseModelInfo{}}

	// Advertise every public model alias
	for _, alias := range s.config.ServedModelNames {
		modelsResp.Data = append(modelsResp.Data, vllmapi.ModelsResponseModelInfo{
			ID:      alias,
			Object:  vllmapi.ObjectModel,
			Created: time.Now().Unix(),
			OwnedBy: "vllm",
			Root:    alias,
			Parent:  nil,
		})
	}

	// add LoRA adapter's info
	parent := s.config.ServedModelNames[0]
	for _, lora := range s.getLoras() {
		modelsResp.Data = append(modelsResp.Data, vllmapi.ModelsResponseModelInfo{
			ID:      lora,
			Object:  vllmapi.ObjectModel,
			Created: time.Now().Unix(),
			OwnedBy: "vllm",
			Root:    lora,
			Parent:  &parent,
		})
	}

	return &modelsResp
}

func (s *VllmSimulator) enqueue(req *openaiserverapi.CompletionReqCtx) error {
	s.queueLock.Lock()
	defer s.queueLock.Unlock()

	if s.waitingQueue.Len() >= s.queueCapacity {
		return errors.New("waiting requests queue is full")
	}
	s.waitingQueue.PushBack(req)
	return nil
}

// go though the queue and find the first request that can be executed, while taking into consideration the max lora limitation
func (s *VllmSimulator) dequeue() *openaiserverapi.CompletionReqCtx {
	s.queueLock.Lock()
	defer s.queueLock.Unlock()

	// Find first request for a loaded LoRA
	for elem := s.waitingQueue.Front(); elem != nil; elem = elem.Next() {
		req, ok := elem.Value.(*openaiserverapi.CompletionReqCtx)
		if ok && req != nil && s.loraIsLoaded(req.CompletionReq.GetModel()) {
			s.waitingQueue.Remove(elem)
			s.incrementLora(req.CompletionReq.GetModel())
			return req
		}
	}

	// All the requests require a LoRA that is not loaded, check if we can load a LoRA
	for elem := s.waitingQueue.Front(); elem != nil; elem = elem.Next() {
		req, ok := elem.Value.(*openaiserverapi.CompletionReqCtx)
		if ok && req != nil && s.loadLora(req.CompletionReq.GetModel()) {
			s.waitingQueue.Remove(elem)
			return req
		}
	}

	return nil
}<|MERGE_RESOLUTION|>--- conflicted
+++ resolved
@@ -171,7 +171,6 @@
 	}
 
 	return &VllmSimulator{
-<<<<<<< HEAD
 		logger:         logger,
 		toolsValidator: toolsValidator,
 		kvcacheHelper:  nil, // kvcache helper will be created only if required after reading configuration
@@ -181,20 +180,6 @@
 			loadedLoras: make(map[string]int),
 		},
 		waitingQueue: list.New(),
-=======
-		logger:           logger,
-		reqChan:          make(chan *openaiserverapi.CompletionReqCtx, maxNumberOfRequests),
-		toolsValidator:   toolsValidator,
-		kvcacheHelper:    nil, // kvcache helper will be created only if required after reading configuration
-		namespace:        os.Getenv(podNsEnv),
-		pod:              os.Getenv(podNameEnv),
-		runReqChan:       make(chan int64, maxNumberOfRequests),
-		waitingReqChan:   make(chan int64, maxNumberOfRequests),
-		ttftChan:         make(chan float64, maxNumberOfRequests),
-		tpotChan:         make(chan float64, maxNumberOfRequests),
-		lorasChan:        make(chan loraUsage, maxNumberOfRequests),
-		kvCacheUsageChan: make(chan float64, maxNumberOfRequests),
->>>>>>> 202efc4f
 	}, nil
 }
 
@@ -273,6 +258,8 @@
 	s.metrics.waitingReqChan = make(chan int64, maxNumberOfRequests)
 	s.metrics.lorasChan = make(chan loraUsage, maxNumberOfRequests)
 	s.metrics.kvCacheUsageChan = make(chan float64, maxNumberOfRequests)
+	s.metrics.ttftChan = make(chan float64, maxNumberOfRequests)
+	s.metrics.tpotChan = make(chan float64, maxNumberOfRequests)
 
 	s.newRequests = make(chan *openaiserverapi.CompletionReqCtx, maxNumberOfRequests)
 
