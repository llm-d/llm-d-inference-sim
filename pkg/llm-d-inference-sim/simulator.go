/*
Copyright 2025 The llm-d-inference-sim Authors.

Licensed under the Apache License, Version 2.0 (the "License");
you may not use this file except in compliance with the License.
You may obtain a copy of the License at

    http://www.apache.org/licenses/LICENSE-2.0

Unless required by applicable law or agreed to in writing, software
distributed under the License is distributed on an "AS IS" BASIS,
WITHOUT WARRANTIES OR CONDITIONS OF ANY KIND, either express or implied.
See the License for the specific language governing permissions and
limitations under the License.
*/

// Package vllmsim implements the vLLM simulator.
package llmdinferencesim

import (
	"context"
	"encoding/json"
	"fmt"
	"net"
	"strings"
	"sync"
	"sync/atomic"
	"time"

	"github.com/buaazp/fasthttprouter"
	"github.com/go-logr/logr"
	"github.com/google/uuid"
	"github.com/prometheus/client_golang/prometheus"
	"github.com/prometheus/client_golang/prometheus/promhttp"
	"github.com/valyala/fasthttp"
	"github.com/valyala/fasthttp/fasthttpadaptor"

	"github.com/llm-d/llm-d-inference-sim/pkg/common"
	kvcache "github.com/llm-d/llm-d-inference-sim/pkg/kv-cache"
	openaiserverapi "github.com/llm-d/llm-d-inference-sim/pkg/openai-server-api"
	vllmapi "github.com/llm-d/llm-d-inference-sim/pkg/vllm-api"
)

const (
	chatComplIDPrefix         = "chatcmpl-"
	textCompletionObject      = "text_completion"
	chatCompletionObject      = "chat.completion"
	chatCompletionChunkObject = "chat.completion.chunk"
)

// VllmSimulator simulates vLLM server supporting OpenAI API
type VllmSimulator struct {
	// logger is used for information and errors logging
	logger logr.Logger
	// config is the simulator's configuration
	config *common.Configuration
	// loraAdaptors contains list of LoRA available adaptors
	loraAdaptors sync.Map
	// runningLoras is a collection of running loras, key of lora's name, value is number of requests using this lora
	runningLoras sync.Map
	// waitingLoras will represent collection of loras defined in requests in the queue - Not implemented yet
	// nolint:unused
	waitingLoras sync.Map
	// nRunningReqs is the number of inference requests that are currently being processed
	nRunningReqs int64
	// nWaitingReqs is the number of inference requests that are waiting to be processed
	nWaitingReqs int64
	// loraInfo is prometheus gauge
	loraInfo *prometheus.GaugeVec
	// runningRequests is prometheus gauge
	runningRequests *prometheus.GaugeVec
	// waitingRequests is prometheus gauge for number of queued requests
	waitingRequests *prometheus.GaugeVec
	// kvCacheUsagePercentage is prometheus gauge
	kvCacheUsagePercentage *prometheus.GaugeVec
	// channel for requeasts to be passed to workers
	reqChan chan *openaiserverapi.CompletionReqCtx
	// schema validator for tools parameters
	toolsValidator *openaiserverapi.Validator
	// kv cache functionality
	kvcacheHelper *kvcache.KVCacheHelper
}

// New creates a new VllmSimulator instance with the given logger
func New(logger logr.Logger) (*VllmSimulator, error) {
	toolsValidtor, err := openaiserverapi.CreateValidator()
	if err != nil {
		return nil, fmt.Errorf("failed to create tools validator: %s", err)
	}

	kvcacheHelper, err := kvcache.NewKVCacheHelper(logger)
	if err != nil {
		return nil, fmt.Errorf("failed to create kv cache helper: %s", err)
	}

	return &VllmSimulator{
		logger:         logger,
		reqChan:        make(chan *openaiserverapi.CompletionReqCtx, 1000),
		toolsValidator: toolsValidtor,
		kvcacheHelper:  kvcacheHelper,
	}, nil
}

// Start starts the simulator
func (s *VllmSimulator) Start(ctx context.Context) error {
	// parse command line parameters
	config, err := common.ParseCommandParamsAndLoadConfig()
	if err != nil {
		return err
	}
	s.config = config

	for _, lora := range config.LoraModules {
		s.loraAdaptors.Store(lora.Name, "")
	}

	common.InitRandom(s.config.Seed)

	// initialize prometheus metrics
	err = s.createAndRegisterPrometheus()
	if err != nil {
		return err
	}

	go s.kvcacheHelper.Run(ctx)

	// run request processing workers
	for i := 1; i <= s.config.MaxNumSeqs; i++ {
		go s.reqProcessingWorker(ctx, i)
	}
	listener, err := s.newListener()
	if err != nil {
		return err
	}

	// start the http server
	return s.startServer(listener)
}

<<<<<<< HEAD
// parseCommandParamsAndLoadConfig parses and validates command line parameters
func (s *VllmSimulator) parseCommandParamsAndLoadConfig() error {
	config := common.NewConfig()

	configFileValues := getParamValueFromArgs("config")
	if len(configFileValues) == 1 {
		if err := config.Load(configFileValues[0]); err != nil {
			return err
		}
	}

	servedModelNames := getParamValueFromArgs("served-model-name")
	loraModuleNames := getParamValueFromArgs("lora-modules")

	f := pflag.NewFlagSet("llm-d-inference-sim flags", pflag.ContinueOnError)

	f.IntVar(&config.Port, "port", config.Port, "Port")
	f.StringVar(&config.Model, "model", config.Model, "Currently 'loaded' model")
	f.IntVar(&config.MaxNumSeqs, "max-num-seqs", config.MaxNumSeqs, "Maximum number of inference requests that could be processed at the same time (parameter to simulate requests waiting queue)")
	f.IntVar(&config.MaxLoras, "max-loras", config.MaxLoras, "Maximum number of LoRAs in a single batch")
	f.IntVar(&config.MaxCPULoras, "max-cpu-loras", config.MaxCPULoras, "Maximum number of LoRAs to store in CPU memory")
	f.IntVar(&config.MaxModelLen, "max-model-len", config.MaxModelLen, "Model's context window, maximum number of tokens in a single request including input and output")

	f.StringVar(&config.Mode, "mode", config.Mode, "Simulator mode, echo - returns the same text that was sent in the request, for chat completion returns the last message, random - returns random sentence from a bank of pre-defined sentences")
	f.IntVar(&config.InterTokenLatency, "inter-token-latency", config.InterTokenLatency, "Time to generate one token (in milliseconds)")
	f.IntVar(&config.TimeToFirstToken, "time-to-first-token", config.TimeToFirstToken, "Time to first token (in milliseconds)")
	f.IntVar(&config.KVCacheTransferLatency, "kv-cache-transfer-latency", config.KVCacheTransferLatency, "Time for KV-cache transfer from a remote vLLM (in milliseconds)")
	f.IntVar(&config.InterTokenLatencyStdDev, "inter-token-latency-std-dev", config.InterTokenLatencyStdDev, "Standard deviation for time between generated tokens (in milliseconds)")
	f.IntVar(&config.TimeToFirstTokenStdDev, "time-to-first-token-std-dev", config.TimeToFirstTokenStdDev, "Standard deviation for time before the first token will be returned (in milliseconds)")
	f.IntVar(&config.KVCacheTransferLatencyStdDev, "kv-cache-transfer-latency-std-dev", config.KVCacheTransferLatencyStdDev, "Standard deviation for time for KV-cache transfer from a remote vLLM (in milliseconds)")
	f.Int64Var(&config.Seed, "seed", config.Seed, "Random seed for operations (if not set, current Unix time in nanoseconds is used)")

	f.IntVar(&config.MaxToolCallIntegerParam, "max-tool-call-integer-param", config.MaxToolCallIntegerParam, "Maximum possible value of integer parameters in a tool call")
	f.IntVar(&config.MinToolCallIntegerParam, "min-tool-call-integer-param", config.MinToolCallIntegerParam, "Minimum possible value of integer parameters in a tool call")
	f.Float64Var(&config.MaxToolCallNumberParam, "max-tool-call-number-param", config.MaxToolCallNumberParam, "Maximum possible value of number (float) parameters in a tool call")
	f.Float64Var(&config.MinToolCallNumberParam, "min-tool-call-number-param", config.MinToolCallNumberParam, "Minimum possible value of number (float) parameters in a tool call")
	f.IntVar(&config.MaxToolCallArrayParamLength, "max-tool-call-array-param-length", config.MaxToolCallArrayParamLength, "Maximum possible length of array parameters in a tool call")
	f.IntVar(&config.MinToolCallArrayParamLength, "min-tool-call-array-param-length", config.MinToolCallArrayParamLength, "Minimum possible length of array parameters in a tool call")
	f.IntVar(&config.ToolCallNotRequiredParamProbability, "tool-call-not-required-param-probability", config.ToolCallNotRequiredParamProbability, "Probability to add a parameter, that is not required, in a tool call")
	f.IntVar(&config.ObjectToolCallNotRequiredParamProbability, "object-tool-call-not-required-field-probability", config.ObjectToolCallNotRequiredParamProbability, "Probability to add a field, that is not required, in an object in a tool call")

	f.BoolVar(&config.EnableKVCache, "enable-kvcache", config.EnableKVCache, "Defines if KV cache feature is enabled")

	// These values were manually parsed above in getParamValueFromArgs, we leave this in order to get these flags in --help
	var dummyString string
	f.StringVar(&dummyString, "config", "", "The path to a yaml configuration file. The command line values overwrite the configuration file values")
	var dummyMultiString common.MultiString
	f.Var(&dummyMultiString, "served-model-name", "Model names exposed by the API (a list of space-separated strings)")
	f.Var(&dummyMultiString, "lora-modules", "List of LoRA adapters (a list of space-separated JSON strings)")
	// In order to allow empty arguments, we set a dummy NoOptDefVal for these flags
	f.Lookup("served-model-name").NoOptDefVal = "dummy"
	f.Lookup("lora-modules").NoOptDefVal = "dummy"

	flagSet := flag.NewFlagSet("simFlagSet", flag.ExitOnError)
	klog.InitFlags(flagSet)
	f.AddGoFlagSet(flagSet)

	if err := f.Parse(os.Args[1:]); err != nil {
		if err == pflag.ErrHelp {
			// --help - exit without printing an error message
			os.Exit(0)
		}
		return err
	}

	// Need to read in a variable to avoid merging the values with the config file ones
	if loraModuleNames != nil {
		config.LoraModulesString = loraModuleNames
		if err := config.UnmarshalLoras(); err != nil {
			return err
		}
	}
	if servedModelNames != nil {
		config.ServedModelNames = servedModelNames
	}

	if err := config.Validate(); err != nil {
		return err
	}

	s.config = config

	for _, lora := range config.LoraModules {
		s.loraAdaptors.Store(lora.Name, "")
	}

	common.InitRandom(s.config.Seed)

	// just to suppress not used lint error for now
	_ = &s.waitingLoras
	return nil
}

func getParamValueFromArgs(param string) []string {
	var values []string
	var readValues bool
	for _, arg := range os.Args[1:] {
		if readValues {
			if strings.HasPrefix(arg, "--") {
				break
			}
			if arg != "" {
				values = append(values, arg)
			}
		} else {
			if arg == "--"+param {
				readValues = true
				values = make([]string, 0)
			} else if strings.HasPrefix(arg, "--"+param+"=") {
				// Handle --param=value
				values = append(values, strings.TrimPrefix(arg, "--"+param+"="))
				break
			}
		}
	}
	return values
}

=======
>>>>>>> 91549f5c
func (s *VllmSimulator) newListener() (net.Listener, error) {
	s.logger.Info("Server starting", "port", s.config.Port)
	listener, err := net.Listen("tcp4", fmt.Sprintf(":%d", s.config.Port))
	if err != nil {
		return nil, err
	}
	return listener, nil
}

// startServer starts http server on port defined in command line
func (s *VllmSimulator) startServer(listener net.Listener) error {
	r := fasthttprouter.New()

	// support completion APIs
	r.POST("/v1/chat/completions", s.HandleChatCompletions)
	r.POST("/v1/completions", s.HandleTextCompletions)
	// supports /models API
	r.GET("/v1/models", s.HandleModels)
	// support load/unload of lora adapter
	r.POST("/v1/load_lora_adapter", s.HandleLoadLora)
	r.POST("/v1/unload_lora_adapter", s.HandleUnloadLora)
	// supports /metrics prometheus API
	r.GET("/metrics", fasthttpadaptor.NewFastHTTPHandler(promhttp.Handler()))
	// supports standard Kubernetes health and readiness checks
	r.GET("/health", s.HandleHealth)
	r.GET("/ready", s.HandleReady)

	server := fasthttp.Server{
		ErrorHandler: s.HandleError,
		Handler:      r.Handler,
		Logger:       s,
	}

	defer func() {
		if err := listener.Close(); err != nil {
			s.logger.Error(err, "server listener close failed")
		}
	}()

	return server.Serve(listener)
}

// Print prints to a log, implementation of fasthttp.Logger
func (s *VllmSimulator) Printf(format string, args ...interface{}) {
	s.logger.Info("Server error", "msg", fmt.Sprintf(format, args...))
}

// readRequest reads and parses data from the body of the given request according the type defined by isChatCompletion
func (s *VllmSimulator) readRequest(ctx *fasthttp.RequestCtx, isChatCompletion bool) (openaiserverapi.CompletionRequest, error) {
	requestID := uuid.NewString()

	if isChatCompletion {
		var req openaiserverapi.ChatCompletionRequest

		err := json.Unmarshal(ctx.Request.Body(), &req)
		if err != nil {
			s.logger.Error(err, "failed to unmarshal request body")
			return nil, err
		}

		for _, tool := range req.Tools {
			toolJson, err := json.Marshal(tool.Function)
			if err != nil {
				s.logger.Error(err, "failed to marshal request tools")
				return nil, err
			}
			err = s.toolsValidator.ValidateTool(toolJson)
			if err != nil {
				s.logger.Error(err, "tool validation failed")
				return nil, err
			}
		}
		req.RequestID = requestID

		return &req, nil
	}

	var req openaiserverapi.TextCompletionRequest
	err := json.Unmarshal(ctx.Request.Body(), &req)

	req.RequestID = requestID

	return &req, err
}

// HandleChatCompletions http handler for /v1/chat/completions
func (s *VllmSimulator) HandleChatCompletions(ctx *fasthttp.RequestCtx) {
	s.logger.Info("chat completion request received")
	s.handleCompletions(ctx, true)
}

// HandleTextCompletions http handler for /v1/completions
func (s *VllmSimulator) HandleTextCompletions(ctx *fasthttp.RequestCtx) {
	s.logger.Info("completion request received")
	s.handleCompletions(ctx, false)
}

func (s *VllmSimulator) HandleLoadLora(ctx *fasthttp.RequestCtx) {
	s.logger.Info("load lora request received")
	s.loadLora(ctx)
}

func (s *VllmSimulator) HandleUnloadLora(ctx *fasthttp.RequestCtx) {
	s.logger.Info("unload lora request received")
	s.unloadLora(ctx)
}

func (s *VllmSimulator) validateRequest(req openaiserverapi.CompletionRequest) (string, string, int) {
	if !s.isValidModel(req.GetModel()) {
		return fmt.Sprintf("The model `%s` does not exist.", req.GetModel()), "NotFoundError", fasthttp.StatusNotFound
	}

	if req.GetMaxCompletionTokens() != nil && *req.GetMaxCompletionTokens() <= 0 {
		return "Max completion tokens and max tokens should be positive", "Invalid request", fasthttp.StatusBadRequest
	}

	if req.IsDoRemoteDecode() && req.IsStream() {
		return "Prefill does not support streaming", "Invalid request", fasthttp.StatusBadRequest
	}

	return "", "", fasthttp.StatusOK
}

// isValidModel checks if the given model is the base model or one of "loaded" LoRAs
func (s *VllmSimulator) isValidModel(model string) bool {
	for _, name := range s.config.ServedModelNames {
		if model == name {
			return true
		}
	}
	for _, lora := range s.getLoras() {
		if model == lora {
			return true
		}
	}

	return false
}

// isLora returns true if the given model name is one of loaded LoRAs
func (s *VllmSimulator) isLora(model string) bool {
	for _, lora := range s.getLoras() {
		if model == lora {
			return true
		}
	}

	return false
}

// handleCompletions general completion requests handler, support both text and chat completion APIs
func (s *VllmSimulator) handleCompletions(ctx *fasthttp.RequestCtx, isChatCompletion bool) {
	vllmReq, err := s.readRequest(ctx, isChatCompletion)
	if err != nil {
		s.logger.Error(err, "failed to read and parse request body")
		ctx.Error("Failed to read and parse request body, "+err.Error(), fasthttp.StatusBadRequest)
		return
	}

	errMsg, errType, errCode := s.validateRequest(vllmReq)
	if errMsg != "" {
		s.sendCompletionError(ctx, errMsg, errType, errCode)
		return
	}

	defer func() {
		if s.config.EnableKVCache && !isChatCompletion {
			err := s.kvcacheHelper.OnRequestEnd(vllmReq)
			if err != nil {
				// TODO should it be an error with http response error or just a warning?
				s.logger.Error(err, "kv cache failed to process request end", "error", err)
			}
		}
	}()
	if s.config.EnableKVCache && !isChatCompletion {
		// kv cache is currently supported for /completion API only
		err = s.kvcacheHelper.OnRequestStart(vllmReq)
		if err != nil {
			// TODO should it be an error with http response error or just a warning?
			s.logger.Error(err, "kv cache failed to process request start", "error", err)
		}
	}

	// Validate context window constraints
	promptTokens := vllmReq.GetNumberOfPromptTokens()
	completionTokens := vllmReq.GetMaxCompletionTokens()
	isValid, actualCompletionTokens, totalTokens := common.ValidateContextWindow(promptTokens, completionTokens, s.config.MaxModelLen)
	if !isValid {
		s.sendCompletionError(ctx, fmt.Sprintf("This model's maximum context length is %d tokens. However, you requested %d tokens (%d in the messages, %d in the completion). Please reduce the length of the messages or completion",
			s.config.MaxModelLen, totalTokens, promptTokens, actualCompletionTokens), "BadRequestError", fasthttp.StatusBadRequest)
		return
	}

	var wg sync.WaitGroup
	wg.Add(1)
	reqCtx := &openaiserverapi.CompletionReqCtx{
		CompletionReq:    vllmReq,
		HTTPReqCtx:       ctx,
		IsChatCompletion: isChatCompletion,
		Wg:               &wg,
	}
	s.reqChan <- reqCtx
	atomic.StoreInt64(&(s.nWaitingReqs), int64(len(s.reqChan)))
	s.reportWaitingRequests()
	wg.Wait()
}

func (s *VllmSimulator) reqProcessingWorker(ctx context.Context, id int) {
	for {
		select {
		case <-ctx.Done():
			s.logger.Info("reqProcessingWorker stopped:", "worker id", id)
			return
		case reqCtx, ok := <-s.reqChan:
			if !ok {
				s.logger.Info("reqProcessingWorker worker exiting: reqChan closed")
				return
			}
			atomic.StoreInt64(&(s.nWaitingReqs), int64(len(s.reqChan)))
			s.reportWaitingRequests()

			req := reqCtx.CompletionReq
			model := req.GetModel()
			displayModel := s.getDisplayedModelName(model)

			if s.isLora(model) {
				// if current request's model is LoRA, add it to the list of running loras
				value, ok := s.runningLoras.Load(model)
				intValue := 0

				if !ok {
					s.logger.Info("Create reference counter", "model", model)
					intValue = 0
				} else {
					intValue = value.(int)
				}
				s.runningLoras.Store(model, intValue+1)
				s.logger.Info("Update LoRA reference counter", "model", model, "old value", intValue, "new value", intValue+1)

				// TODO - check if this request went to the waiting queue - add it to waiting map
				s.reportLoras()
			}
			atomic.AddInt64(&(s.nRunningReqs), 1)
			s.reportRunningRequests()

			var responseTokens []string
			var finishReason string
			var err error
			var toolCalls []openaiserverapi.ToolCall
			var completionTokens int
			if reqCtx.IsChatCompletion &&
				req.GetToolChoice() != openaiserverapi.ToolChoiceNone &&
				req.GetTools() != nil {
				toolCalls, finishReason, completionTokens, err =
					openaiserverapi.CreateToolCalls(req.GetTools(), req.GetToolChoice(), s.config)
			}
			if toolCalls == nil && err == nil {
				// Either no tool calls were defined, or we randomly chose not to create tool calls,
				// so we generate a response text.
				responseTokens, finishReason, completionTokens, err = req.CreateResponseText(s.config.Mode)
			}
			if err != nil {
				prefix := ""
				if reqCtx.IsChatCompletion {
					prefix = "failed to create chat response"
				} else {
					prefix = "failed to create text response"
				}
				s.logger.Error(err, prefix)
				reqCtx.HTTPReqCtx.Error(prefix+err.Error(), fasthttp.StatusBadRequest)
			} else {
				usageData := openaiserverapi.Usage{
					PromptTokens:     req.GetNumberOfPromptTokens(),
					CompletionTokens: completionTokens,
					TotalTokens:      req.GetNumberOfPromptTokens() + completionTokens,
				}
				if req.IsStream() {
					var usageDataToSend *openaiserverapi.Usage
					if req.IncludeUsage() {
						usageDataToSend = &usageData
					}
					s.sendStreamingResponse(
						&streamingContext{
							ctx:              reqCtx.HTTPReqCtx,
							isChatCompletion: reqCtx.IsChatCompletion,
							model:            displayModel,
							doRemotePrefill:  req.IsDoRemotePrefill(),
						},
						responseTokens, toolCalls, finishReason, usageDataToSend,
					)
				} else {
					if req.IsDoRemoteDecode() {
						// in case this is prefill pod processing, return special finish reason
						finishReason = common.RemoteDecodeFinishReason
					}

					s.sendResponse(reqCtx.IsChatCompletion,
						reqCtx.HTTPReqCtx,
						responseTokens,
						toolCalls,
						displayModel,
						finishReason,
						&usageData,
						req.IsDoRemoteDecode(),
						req.IsDoRemotePrefill())
				}
			}
			reqCtx.Wg.Done()
		}
	}
}

// decrease model usage reference number
func (s *VllmSimulator) responseSentCallback(model string) {

	atomic.AddInt64(&(s.nRunningReqs), -1)
	s.reportRunningRequests()

	// Only LoRA models require reference-count handling.
	if !s.isLora(model) {
		return
	}

	value, ok := s.runningLoras.Load(model)

	if !ok {
		s.logger.Info("Error: nil reference counter", "model", model)
		s.logger.Error(nil, "Zero model reference", "model", model)
	} else {
		intValue := value.(int)
		if intValue > 1 {
			s.runningLoras.Store(model, intValue-1)
			s.logger.Info("Update LoRA reference counter", "model", model, "prev value", intValue, "new value", intValue-1)
		} else {
			// last lora instance stopped its execution - remove from the map
			s.runningLoras.Delete(model)
			s.logger.Info("Remove LoRA from set of running loras", "model", model)
		}
	}

	s.reportLoras()
}

// sendCompletionError sends an error response for the current completion request
func (s *VllmSimulator) sendCompletionError(ctx *fasthttp.RequestCtx, msg string, errType string, code int) {
	compErr := openaiserverapi.CompletionError{
		Object:  "error",
		Message: msg,
		Type:    errType,
		Code:    code,
		Param:   nil,
	}
	s.logger.Error(nil, compErr.Message)

	data, err := json.Marshal(compErr)
	if err != nil {
		ctx.Error(err.Error(), fasthttp.StatusInternalServerError)
	} else {
		ctx.SetContentType("application/json")
		ctx.SetStatusCode(code)
		ctx.SetBody(data)
	}
}

// HandleModels handles /v1/models request according the data stored in the simulator
func (s *VllmSimulator) HandleModels(ctx *fasthttp.RequestCtx) {
	modelsResp := s.createModelsResponse()

	data, err := json.Marshal(modelsResp)
	if err != nil {
		s.logger.Error(err, "Failed to marshal models response")
		ctx.Error("Failed to marshal models response, "+err.Error(), fasthttp.StatusInternalServerError)
		return
	}

	ctx.Response.Header.SetContentType("application/json")
	ctx.Response.Header.SetStatusCode(fasthttp.StatusOK)
	ctx.Response.SetBody(data)
}

func (s *VllmSimulator) HandleError(_ *fasthttp.RequestCtx, err error) {
	s.logger.Error(err, "VLLM server error")
}

// createCompletionResponse creates the response for completion requests, supports both completion request types (text and chat)
// as defined by isChatCompletion
// respTokens - tokenized content to be sent in the response
// toolCalls - tool calls to be sent in the response
// finishReason - a pointer to string that represents finish reason, can be nil or stop or length, ...
// usageData - usage (tokens statistics) for this response
// modelName - display name returned to the client and used in metrics. It is either the first alias
// from --served-model-name (for a base-model request) or the LoRA adapter name (for a LoRA request).
func (s *VllmSimulator) createCompletionResponse(isChatCompletion bool, respTokens []string, toolCalls []openaiserverapi.ToolCall,
	finishReason *string, usageData *openaiserverapi.Usage, modelName string, doRemoteDecode bool) openaiserverapi.CompletionResponse {
	baseResp := openaiserverapi.BaseCompletionResponse{
		ID:      chatComplIDPrefix + uuid.NewString(),
		Created: time.Now().Unix(),
		Model:   modelName,
		Usage:   usageData,
	}

	if doRemoteDecode {
		// add special fields related to the prefill pod special behavior
		baseResp.DoRemoteDecode = true
		baseResp.DoRemotePrefill = false
		// currently remote prefill information is hard-coded
		baseResp.RemoteBlockIds = []string{"DUMMY_ID"}
		baseResp.RemoteEngineId = "DUMMY_ID"
		baseResp.RemoteHost = "DUMMY"
		baseResp.RemotePort = 1234
	}

	baseChoice := openaiserverapi.BaseResponseChoice{Index: 0, FinishReason: finishReason}

	respText := strings.Join(respTokens, "")
	if isChatCompletion {
		baseResp.Object = chatCompletionObject

		message := openaiserverapi.Message{Role: openaiserverapi.RoleAssistant}
		if toolCalls != nil {
			message.ToolCalls = toolCalls
		} else {
			message.Content = openaiserverapi.Content{Raw: respText}
		}
		return &openaiserverapi.ChatCompletionResponse{
			BaseCompletionResponse: baseResp,
			Choices:                []openaiserverapi.ChatRespChoice{{Message: message, BaseResponseChoice: baseChoice}},
		}
	}

	baseResp.Object = textCompletionObject
	return &openaiserverapi.TextCompletionResponse{
		BaseCompletionResponse: baseResp,
		Choices:                []openaiserverapi.TextRespChoice{{BaseResponseChoice: baseChoice, Text: respText}},
	}
}

// sendResponse sends response for completion API, supports both completions (text and chat)
// according the value of isChatCompletion
// respTokens - tokenized content to be sent in the response
// toolCalls - tool calls to be sent in the response
// modelName - display name returned to the client and used in metrics. It is either the first alias
// from --served-model-name (for a base-model request) or the LoRA adapter name (for a LoRA request).
// finishReason - a pointer to string that represents finish reason, can be nil, stop, length, or tools
// usageData - usage (tokens statistics) for this response
func (s *VllmSimulator) sendResponse(isChatCompletion bool, ctx *fasthttp.RequestCtx, respTokens []string, toolCalls []openaiserverapi.ToolCall,
	modelName string, finishReason string, usageData *openaiserverapi.Usage, doRemoteDecode bool, doRemotePrefill bool) {
	resp := s.createCompletionResponse(isChatCompletion, respTokens, toolCalls, &finishReason, usageData, modelName, doRemoteDecode)

	data, err := json.Marshal(resp)
	if err != nil {
		ctx.Error("Response body creation failed, "+err.Error(), fasthttp.StatusInternalServerError)
		return
	}

	// calculate how long to wait before returning the response, time is based on number of tokens
	numOfTokens := usageData.CompletionTokens
	totalMillisToWait := s.getTimeToFirstToken(doRemotePrefill) + s.getTotalInterTokenLatency(numOfTokens)
	time.Sleep(time.Duration(totalMillisToWait) * time.Millisecond)

	// TODO - maybe add pod id to response header for testing
	ctx.Response.Header.SetContentType("application/json")
	ctx.Response.Header.SetStatusCode(fasthttp.StatusOK)
	ctx.Response.SetBody(data)

	s.responseSentCallback(modelName)
}

// returns time to first token based on the current request's doRemotePrefill
func (s *VllmSimulator) getTimeToFirstToken(doRemotePrefill bool) int {
	mean := float64(s.config.TimeToFirstToken)
	stddev := float64(s.config.TimeToFirstTokenStdDev)
	if doRemotePrefill {
		mean = float64(s.config.KVCacheTransferLatency)
		stddev = float64(s.config.KVCacheTransferLatencyStdDev)
	}
	return int(common.RandomNorm(mean, stddev))
}

// returns inter token latency
func (s *VllmSimulator) getInterTokenLatency() int {
	mean := float64(s.config.InterTokenLatency)
	stddev := float64(s.config.InterTokenLatencyStdDev)
	return int(common.RandomNorm(mean, stddev))
}

// returns total inter token latency for the given number of tokens
func (s *VllmSimulator) getTotalInterTokenLatency(numOfTokens int) int {
	total := 0
	for range numOfTokens - 1 {
		total += s.getInterTokenLatency()
	}
	return total
}

// createModelsResponse creates and returns ModelResponse for the current state, returned array of models contains the base model + LoRA adapters if exist
func (s *VllmSimulator) createModelsResponse() *vllmapi.ModelsResponse {
	modelsResp := vllmapi.ModelsResponse{Object: "list", Data: []vllmapi.ModelsResponseModelInfo{}}

	// Advertise every public model alias
	for _, alias := range s.config.ServedModelNames {
		modelsResp.Data = append(modelsResp.Data, vllmapi.ModelsResponseModelInfo{
			ID:      alias,
			Object:  vllmapi.ObjectModel,
			Created: time.Now().Unix(),
			OwnedBy: "vllm",
			Root:    alias,
			Parent:  nil,
		})
	}

	// add LoRA adapter's info
	parent := s.config.ServedModelNames[0]
	for _, lora := range s.getLoras() {
		modelsResp.Data = append(modelsResp.Data, vllmapi.ModelsResponseModelInfo{
			ID:      lora,
			Object:  vllmapi.ObjectModel,
			Created: time.Now().Unix(),
			OwnedBy: "vllm",
			Root:    lora,
			Parent:  &parent,
		})
	}

	return &modelsResp
}

// HandleHealth http handler for /health
func (s *VllmSimulator) HandleHealth(ctx *fasthttp.RequestCtx) {
	s.logger.V(4).Info("health request received")
	ctx.Response.Header.SetContentType("application/json")
	ctx.Response.Header.SetStatusCode(fasthttp.StatusOK)
	ctx.Response.SetBody([]byte("{}"))
}

// HandleReady http handler for /ready
func (s *VllmSimulator) HandleReady(ctx *fasthttp.RequestCtx) {
	s.logger.V(4).Info("readiness request received")
	ctx.Response.Header.SetContentType("application/json")
	ctx.Response.Header.SetStatusCode(fasthttp.StatusOK)
	ctx.Response.SetBody([]byte("{}"))
}

// getDisplayedModelName returns the model name that must appear in API
// responses.  LoRA adapters keep their explicit name, while all base-model
// requests are surfaced as the first alias from --served-model-name.
func (s *VllmSimulator) getDisplayedModelName(reqModel string) string {
	if s.isLora(reqModel) {
		return reqModel
	}
	return s.config.ServedModelNames[0]
}<|MERGE_RESOLUTION|>--- conflicted
+++ resolved
@@ -137,127 +137,6 @@
 	return s.startServer(listener)
 }
 
-<<<<<<< HEAD
-// parseCommandParamsAndLoadConfig parses and validates command line parameters
-func (s *VllmSimulator) parseCommandParamsAndLoadConfig() error {
-	config := common.NewConfig()
-
-	configFileValues := getParamValueFromArgs("config")
-	if len(configFileValues) == 1 {
-		if err := config.Load(configFileValues[0]); err != nil {
-			return err
-		}
-	}
-
-	servedModelNames := getParamValueFromArgs("served-model-name")
-	loraModuleNames := getParamValueFromArgs("lora-modules")
-
-	f := pflag.NewFlagSet("llm-d-inference-sim flags", pflag.ContinueOnError)
-
-	f.IntVar(&config.Port, "port", config.Port, "Port")
-	f.StringVar(&config.Model, "model", config.Model, "Currently 'loaded' model")
-	f.IntVar(&config.MaxNumSeqs, "max-num-seqs", config.MaxNumSeqs, "Maximum number of inference requests that could be processed at the same time (parameter to simulate requests waiting queue)")
-	f.IntVar(&config.MaxLoras, "max-loras", config.MaxLoras, "Maximum number of LoRAs in a single batch")
-	f.IntVar(&config.MaxCPULoras, "max-cpu-loras", config.MaxCPULoras, "Maximum number of LoRAs to store in CPU memory")
-	f.IntVar(&config.MaxModelLen, "max-model-len", config.MaxModelLen, "Model's context window, maximum number of tokens in a single request including input and output")
-
-	f.StringVar(&config.Mode, "mode", config.Mode, "Simulator mode, echo - returns the same text that was sent in the request, for chat completion returns the last message, random - returns random sentence from a bank of pre-defined sentences")
-	f.IntVar(&config.InterTokenLatency, "inter-token-latency", config.InterTokenLatency, "Time to generate one token (in milliseconds)")
-	f.IntVar(&config.TimeToFirstToken, "time-to-first-token", config.TimeToFirstToken, "Time to first token (in milliseconds)")
-	f.IntVar(&config.KVCacheTransferLatency, "kv-cache-transfer-latency", config.KVCacheTransferLatency, "Time for KV-cache transfer from a remote vLLM (in milliseconds)")
-	f.IntVar(&config.InterTokenLatencyStdDev, "inter-token-latency-std-dev", config.InterTokenLatencyStdDev, "Standard deviation for time between generated tokens (in milliseconds)")
-	f.IntVar(&config.TimeToFirstTokenStdDev, "time-to-first-token-std-dev", config.TimeToFirstTokenStdDev, "Standard deviation for time before the first token will be returned (in milliseconds)")
-	f.IntVar(&config.KVCacheTransferLatencyStdDev, "kv-cache-transfer-latency-std-dev", config.KVCacheTransferLatencyStdDev, "Standard deviation for time for KV-cache transfer from a remote vLLM (in milliseconds)")
-	f.Int64Var(&config.Seed, "seed", config.Seed, "Random seed for operations (if not set, current Unix time in nanoseconds is used)")
-
-	f.IntVar(&config.MaxToolCallIntegerParam, "max-tool-call-integer-param", config.MaxToolCallIntegerParam, "Maximum possible value of integer parameters in a tool call")
-	f.IntVar(&config.MinToolCallIntegerParam, "min-tool-call-integer-param", config.MinToolCallIntegerParam, "Minimum possible value of integer parameters in a tool call")
-	f.Float64Var(&config.MaxToolCallNumberParam, "max-tool-call-number-param", config.MaxToolCallNumberParam, "Maximum possible value of number (float) parameters in a tool call")
-	f.Float64Var(&config.MinToolCallNumberParam, "min-tool-call-number-param", config.MinToolCallNumberParam, "Minimum possible value of number (float) parameters in a tool call")
-	f.IntVar(&config.MaxToolCallArrayParamLength, "max-tool-call-array-param-length", config.MaxToolCallArrayParamLength, "Maximum possible length of array parameters in a tool call")
-	f.IntVar(&config.MinToolCallArrayParamLength, "min-tool-call-array-param-length", config.MinToolCallArrayParamLength, "Minimum possible length of array parameters in a tool call")
-	f.IntVar(&config.ToolCallNotRequiredParamProbability, "tool-call-not-required-param-probability", config.ToolCallNotRequiredParamProbability, "Probability to add a parameter, that is not required, in a tool call")
-	f.IntVar(&config.ObjectToolCallNotRequiredParamProbability, "object-tool-call-not-required-field-probability", config.ObjectToolCallNotRequiredParamProbability, "Probability to add a field, that is not required, in an object in a tool call")
-
-	f.BoolVar(&config.EnableKVCache, "enable-kvcache", config.EnableKVCache, "Defines if KV cache feature is enabled")
-
-	// These values were manually parsed above in getParamValueFromArgs, we leave this in order to get these flags in --help
-	var dummyString string
-	f.StringVar(&dummyString, "config", "", "The path to a yaml configuration file. The command line values overwrite the configuration file values")
-	var dummyMultiString common.MultiString
-	f.Var(&dummyMultiString, "served-model-name", "Model names exposed by the API (a list of space-separated strings)")
-	f.Var(&dummyMultiString, "lora-modules", "List of LoRA adapters (a list of space-separated JSON strings)")
-	// In order to allow empty arguments, we set a dummy NoOptDefVal for these flags
-	f.Lookup("served-model-name").NoOptDefVal = "dummy"
-	f.Lookup("lora-modules").NoOptDefVal = "dummy"
-
-	flagSet := flag.NewFlagSet("simFlagSet", flag.ExitOnError)
-	klog.InitFlags(flagSet)
-	f.AddGoFlagSet(flagSet)
-
-	if err := f.Parse(os.Args[1:]); err != nil {
-		if err == pflag.ErrHelp {
-			// --help - exit without printing an error message
-			os.Exit(0)
-		}
-		return err
-	}
-
-	// Need to read in a variable to avoid merging the values with the config file ones
-	if loraModuleNames != nil {
-		config.LoraModulesString = loraModuleNames
-		if err := config.UnmarshalLoras(); err != nil {
-			return err
-		}
-	}
-	if servedModelNames != nil {
-		config.ServedModelNames = servedModelNames
-	}
-
-	if err := config.Validate(); err != nil {
-		return err
-	}
-
-	s.config = config
-
-	for _, lora := range config.LoraModules {
-		s.loraAdaptors.Store(lora.Name, "")
-	}
-
-	common.InitRandom(s.config.Seed)
-
-	// just to suppress not used lint error for now
-	_ = &s.waitingLoras
-	return nil
-}
-
-func getParamValueFromArgs(param string) []string {
-	var values []string
-	var readValues bool
-	for _, arg := range os.Args[1:] {
-		if readValues {
-			if strings.HasPrefix(arg, "--") {
-				break
-			}
-			if arg != "" {
-				values = append(values, arg)
-			}
-		} else {
-			if arg == "--"+param {
-				readValues = true
-				values = make([]string, 0)
-			} else if strings.HasPrefix(arg, "--"+param+"=") {
-				// Handle --param=value
-				values = append(values, strings.TrimPrefix(arg, "--"+param+"="))
-				break
-			}
-		}
-	}
-	return values
-}
-
-=======
->>>>>>> 91549f5c
 func (s *VllmSimulator) newListener() (net.Listener, error) {
 	s.logger.Info("Server starting", "port", s.config.Port)
 	listener, err := net.Listen("tcp4", fmt.Sprintf(":%d", s.config.Port))
