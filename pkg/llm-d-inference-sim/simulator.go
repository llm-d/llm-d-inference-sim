/*
Copyright 2025 The llm-d-inference-sim Authors.

Licensed under the Apache License, Version 2.0 (the "License");
you may not use this file except in compliance with the License.
You may obtain a copy of the License at

    http://www.apache.org/licenses/LICENSE-2.0

Unless required by applicable law or agreed to in writing, software
distributed under the License is distributed on an "AS IS" BASIS,
WITHOUT WARRANTIES OR CONDITIONS OF ANY KIND, either express or implied.
See the License for the specific language governing permissions and
limitations under the License.
*/

// Package vllmsim implements the vLLM simulator.
package llmdinferencesim

import (
	"context"
	"encoding/json"
	"flag"
	"fmt"
	"net"
	"os"
	"strings"
	"sync"
	"sync/atomic"
	"time"

	"github.com/buaazp/fasthttprouter"
	"github.com/go-logr/logr"
	"github.com/google/uuid"
	vllmapi "github.com/llm-d/llm-d-inference-sim/pkg/vllm-api"
	"github.com/prometheus/client_golang/prometheus"
	"github.com/prometheus/client_golang/prometheus/promhttp"
	"github.com/spf13/pflag"
	"github.com/valyala/fasthttp"
	"github.com/valyala/fasthttp/fasthttpadaptor"
	"k8s.io/klog/v2"
)

const (
	vLLMDefaultPort           = 8000
	modeRandom                = "random"
	modeEcho                  = "echo"
	chatComplIDPrefix         = "chatcmpl-"
	stopFinishReason          = "stop"
	lengthFinishReason        = "length"
	toolsFinishReason         = "tool_calls"
	roleAssistant             = "assistant"
	roleUser                  = "user"
	textCompletionObject      = "text_completion"
	chatCompletionObject      = "chat.completion"
	chatCompletionChunkObject = "chat.completion.chunk"
	toolChoiceNone            = "none"
	toolChoiceAuto            = "auto"
	toolChoiceRequired        = "required"
)

// VllmSimulator simulates vLLM server supporting OpenAI API
type VllmSimulator struct {
	// logger is used for information and errors logging
	logger logr.Logger
<<<<<<< HEAD
	// config is the simulator's configuration
	config *configuration
=======
	// timeToFirstToken time before the first token will be returned, in milliseconds
	timeToFirstToken int
	// interTokenLatency time between generated tokens, in milliseconds
	interTokenLatency int
	// port defines on which port the simulator runs
	port int
	// mode defines the simulator response generation mode, valid values: echo, random
	mode string
	// model defines the current base model name
	model string
	// one or many names exposed by the API
	servedModelNames []string
>>>>>>> 5a9ba0c9
	// loraAdaptors contains list of LoRA available adaptors
	loraAdaptors sync.Map
	// runningLoras is a collection of running loras, key of lora's name, value is number of requests using this lora
	runningLoras sync.Map
	// waitingLoras will represent collection of loras defined in requests in the queue - Not implemented yet
	waitingLoras sync.Map
	// nRunningReqs is the number of inference requests that are currently being processed
	nRunningReqs int64
	// nWaitingReqs is the number of inference requests that are waiting to be processed
	nWaitingReqs int64
	// loraInfo is prometheus gauge
	loraInfo *prometheus.GaugeVec
	// runningRequests is prometheus gauge
	runningRequests *prometheus.GaugeVec
	// waitingRequests is prometheus gauge for number of queued requests
	waitingRequests *prometheus.GaugeVec
	// kvCacheUsagePercentage is prometheus gauge
	kvCacheUsagePercentage *prometheus.GaugeVec
	// channel for requeasts to be passed to workers
	reqChan chan *completionReqCtx
	// schema validator for tools parameters
	toolsValidator *validator
}

// New creates a new VllmSimulator instance with the given logger
func New(logger logr.Logger) (*VllmSimulator, error) {
	toolsValidtor, err := createValidator()
	if err != nil {
		return nil, fmt.Errorf("failed to create tools validator: %s", err)
	}
	return &VllmSimulator{
		logger:         logger,
		reqChan:        make(chan *completionReqCtx, 1000),
		toolsValidator: toolsValidtor,
	}, nil
}

// Start starts the simulator
func (s *VllmSimulator) Start(ctx context.Context) error {
	// parse command line parameters
	err := s.parseCommandParamsAndLoadConfig()
	if err != nil {
		return err
	}

	// initialize prometheus metrics
	err = s.createAndRegisterPrometheus()
	if err != nil {
		return err
	}

	// run request processing workers
	for i := 1; i <= s.config.MaxNumSeqs; i++ {
		go s.reqProcessingWorker(ctx, i)
	}
	listener, err := s.newListener()
	if err != nil {
		return err
	}

	// start the http server
	return s.startServer(listener)
}

// parseCommandParamsAndLoadConfig parses and validates command line parameters
func (s *VllmSimulator) parseCommandParamsAndLoadConfig() error {
	config := newConfig()
	configFile := getConfigPathFromArgs()
	if configFile != "" {
		if err := config.load(configFile); err != nil {
			return err
		}
	}

	f := pflag.NewFlagSet("llm-d-inference-sim flags", pflag.ExitOnError)
<<<<<<< HEAD
	f.IntVar(&config.Port, "port", config.Port, "Port")
	f.StringVar(&config.Model, "model", config.Model, "Currently 'loaded' model")
	f.IntVar(&config.MaxNumSeqs, "max-num-seqs", config.MaxNumSeqs, "Maximum number of inference requests that could be processed at the same time (parameter to simulate requests waiting queue)")

	f.StringVar(&config.Mode, "mode", config.Mode, "Simulator mode, echo - returns the same text that was sent in the request, for chat completion returns the last message, random - returns random sentence from a bank of pre-defined sentences")
	f.IntVar(&config.InterTokenLatency, "inter-token-latency", config.InterTokenLatency, "Time to generate one token (in milliseconds)")
	f.IntVar(&config.TimeToFirstToken, "time-to-first-token", config.TimeToFirstToken, "Time to first token (in milliseconds)")

	var loras loraModulesValue
	f.Var(&loras, "lora-modules", "List of LoRA adapters (an array in JSON format)")

	f.IntVar(&config.MaxLoras, "max-loras", config.MaxLoras, "Maximum number of LoRAs in a single batch")
	f.IntVar(&config.MaxCPULoras, "max-cpu-loras", config.MaxCPULoras, "Maximum number of LoRAs to store in CPU memory")

	f.StringVar(&configFile, "config", "", "The configuration file")

	flagSet := flag.NewFlagSet("simFlagSet", flag.ExitOnError)
	klog.InitFlags(flagSet)
	f.AddGoFlagSet(flagSet)
=======
	f.StringVar(&s.mode, "mode", "random", "Simulator mode, echo - returns the same text that was sent in the request, for chat completion returns the last message, random - returns random sentence from a bank of pre-defined sentences")
	f.IntVar(&s.port, "port", vLLMDefaultPort, "Port")
	f.IntVar(&s.interTokenLatency, "inter-token-latency", 0, "Time to generate one token (in milliseconds)")
	f.IntVar(&s.timeToFirstToken, "time-to-first-token", 0, "Time to first token (in milliseconds)")
	f.StringVar(&s.model, "model", "", "Currently 'loaded' model")
	f.StringSliceVar(&s.servedModelNames, "served-model-name", nil, "Model names exposed by the API (comma or space-separated)")
	var lorasStr string
	f.StringVar(&lorasStr, "lora", "", "List of LoRA adapters, separated by comma")
	f.IntVar(&s.maxLoras, "max-loras", 1, "Maximum number of LoRAs in a single batch")
	f.IntVar(&s.maxCPULoras, "max-cpu-loras", 0, "Maximum number of LoRAs to store in CPU memory")
	f.Int64Var(&s.maxRunningReqs, "max-running-requests", 5, "Maximum number of inference requests that could be processed at the same time (parameter to simulate requests waiting queue)")
>>>>>>> 5a9ba0c9

	if err := f.Parse(os.Args[1:]); err != nil {
		return err
	}

	// Need to read in a variable to avoid merging this value with the config file one
	if loras != nil {
		config.LoraModules = loras
	}

<<<<<<< HEAD
	if err := config.validate(); err != nil {
		return err
=======
	// validate parsed values
	if s.model == "" {
		return errors.New("model parameter is empty")
	}

	// Upstream vLLM behaviour: when --served-model-name is not provided,
	// it falls back to using the value of --model as the single public name
	// returned by the API and exposed in Prometheus metrics.
	if len(s.servedModelNames) == 0 {
		s.servedModelNames = []string{s.model}
	}

	if s.mode != modeEcho && s.mode != modeRandom {
		return fmt.Errorf("invalid mode '%s', valid values are 'random' and 'echo'", s.mode)
	}
	if s.port <= 0 {
		return fmt.Errorf("invalid port '%d'", s.port)
	}
	if s.interTokenLatency < 0 {
		return errors.New("inter token latency cannot be negative")
	}
	if s.timeToFirstToken < 0 {
		return errors.New("time to first token cannot be negative")
	}
	if s.maxLoras < 1 {
		return errors.New("max loras cannot be less than 1")
	}
	if s.maxCPULoras == 0 {
		// max cpu loras by default is same as max loras
		s.maxCPULoras = s.maxLoras
>>>>>>> 5a9ba0c9
	}

	s.config = config

	for _, lora := range config.LoraModules {
		s.loraAdaptors.Store(lora, "")
	}

	// just to suppress not used lint error for now
	_ = &s.waitingLoras
	return nil
}

func getConfigPathFromArgs() string {
	for i, arg := range os.Args[1:] {
		if arg == "--config" || arg == "-config" {
			// Next argument should be the path
			if i+2 <= len(os.Args)-1 {
				return os.Args[i+2]
			}
		}
		// Handle --config=path or -config=path
		if strings.HasPrefix(arg, "--config=") {
			return strings.TrimPrefix(arg, "--config=")
		}
		if strings.HasPrefix(arg, "-config=") {
			return strings.TrimPrefix(arg, "-config=")
		}
	}
	return ""
}

func (s *VllmSimulator) newListener() (net.Listener, error) {
	s.logger.Info("Server starting", "port", s.config.Port)
	listener, err := net.Listen("tcp4", fmt.Sprintf(":%d", s.config.Port))
	if err != nil {
		return nil, err
	}
	return listener, nil
}

// startServer starts http server on port defined in command line
func (s *VllmSimulator) startServer(listener net.Listener) error {
	r := fasthttprouter.New()

	// support completion APIs
	r.POST("/v1/chat/completions", s.HandleChatCompletions)
	r.POST("/v1/completions", s.HandleTextCompletions)
	// supports /models API
	r.GET("/v1/models", s.HandleModels)
	// support load/unload of lora adapter
	r.POST("/v1/load_lora_adapter", s.HandleLoadLora)
	r.POST("/v1/unload_lora_adapter", s.HandleUnloadLora)
	// supports /metrics prometheus API
	r.GET("/metrics", fasthttpadaptor.NewFastHTTPHandler(promhttp.Handler()))
	// supports standard Kubernetes health and readiness checks
	r.GET("/health", s.HandleHealth)
	r.GET("/ready", s.HandleReady)

	server := fasthttp.Server{
		ErrorHandler: s.HandleError,
		Handler:      r.Handler,
		Logger:       s,
	}

	defer func() {
		if err := listener.Close(); err != nil {
			s.logger.Error(err, "server listener close failed")
		}
	}()

	return server.Serve(listener)
}

// Print prints to a log, implementation of fasthttp.Logger
func (s *VllmSimulator) Printf(format string, args ...interface{}) {
	s.logger.Info("Server error", "msg", fmt.Sprintf(format, args...))
}

// readRequest reads and parses data from the body of the given request according the type defined by isChatCompletion
func (s *VllmSimulator) readRequest(ctx *fasthttp.RequestCtx, isChatCompletion bool) (completionRequest, error) {
	if isChatCompletion {
		var req chatCompletionRequest

		err := json.Unmarshal(ctx.Request.Body(), &req)
		if err != nil {
			s.logger.Error(err, "failed to unmarshal request body")
			return nil, err
		}

		for _, tool := range req.Tools {
			toolJson, err := json.Marshal(tool.Function)
			if err != nil {
				s.logger.Error(err, "failed to marshal request tools")
				return nil, err
			}
			err = s.toolsValidator.validateTool(toolJson)
			if err != nil {
				s.logger.Error(err, "tool validation failed")
				return nil, err
			}
		}

		return &req, nil
	}
	var req textCompletionRequest

	err := json.Unmarshal(ctx.Request.Body(), &req)
	return &req, err
}

// HandleChatCompletions http handler for /v1/chat/completions
func (s *VllmSimulator) HandleChatCompletions(ctx *fasthttp.RequestCtx) {
	s.logger.Info("chat completion request received")
	s.handleCompletions(ctx, true)
}

// HandleTextCompletions http handler for /v1/completions
func (s *VllmSimulator) HandleTextCompletions(ctx *fasthttp.RequestCtx) {
	s.logger.Info("completion request received")
	s.handleCompletions(ctx, false)
}

func (s *VllmSimulator) HandleLoadLora(ctx *fasthttp.RequestCtx) {
	s.logger.Info("load lora request received")
	s.loadLora(ctx)
}

func (s *VllmSimulator) HandleUnloadLora(ctx *fasthttp.RequestCtx) {
	s.logger.Info("load lora request received")
	s.unloadLora(ctx)
}

// isValidModel checks if the given model is the base model or one of "loaded" LoRAs
func (s *VllmSimulator) isValidModel(model string) bool {
<<<<<<< HEAD
	if model == s.config.Model {
		return true
=======
	for _, name := range s.servedModelNames {
		if model == name {
			return true
		}
>>>>>>> 5a9ba0c9
	}
	for _, lora := range s.getLoras() {
		if model == lora {
			return true
		}
	}

	return false
}

// isLora returns true if the given model name is one of loaded LoRAs
func (s *VllmSimulator) isLora(model string) bool {
	for _, lora := range s.getLoras() {
		if model == lora {
			return true
		}
	}

	return false
}

// handleCompletions general completion requests handler, support both text and chat completion APIs
func (s *VllmSimulator) handleCompletions(ctx *fasthttp.RequestCtx, isChatCompletion bool) {
	vllmReq, err := s.readRequest(ctx, isChatCompletion)
	if err != nil {
		s.logger.Error(err, "failed to read and parse request body")
		ctx.Error("Failed to read and parse request body, "+err.Error(), fasthttp.StatusBadRequest)
		return
	}

	model := vllmReq.getModel()

	if !s.isValidModel(model) {
		s.sendCompletionError(ctx, fmt.Sprintf("The model `%s` does not exist.", vllmReq.getModel()),
			"NotFoundError", fasthttp.StatusNotFound)
		return
	}

	var wg sync.WaitGroup
	wg.Add(1)
	reqCtx := &completionReqCtx{
		completionReq:    vllmReq,
		httpReqCtx:       ctx,
		isChatCompletion: isChatCompletion,
		wg:               &wg,
	}
	s.reqChan <- reqCtx
	atomic.StoreInt64(&(s.nWaitingReqs), int64(len(s.reqChan)))
	s.reportWaitingRequests()
	wg.Wait()
}

func (s *VllmSimulator) reqProcessingWorker(ctx context.Context, id int) {
	for {
		select {
		case <-ctx.Done():
			s.logger.Info("reqProcessingWorker stopped:", "worker id", id)
			return
		case reqCtx, ok := <-s.reqChan:
			if !ok {
				s.logger.Info("reqProcessingWorker worker exiting: reqChan closed")
				return
			}
			atomic.StoreInt64(&(s.nWaitingReqs), int64(len(s.reqChan)))
			s.reportWaitingRequests()

			req := reqCtx.completionReq
			model := req.getModel()
			displayModel := s.getDisplayedModelName(model)

			if s.isLora(model) {
				// if current request's model is LoRA, add it to the list of running loras
				value, ok := s.runningLoras.Load(model)
				intValue := 0

				if !ok {
					s.logger.Info("Create reference counter", "model", model)
					intValue = 0
				} else {
					intValue = value.(int)
				}
				s.runningLoras.Store(model, intValue+1)
				s.logger.Info("Update LoRA reference counter", "model", model, "old value", intValue, "new value", intValue+1)

				// TODO - check if this request went to the waiting queue - add it to waiting map
				s.reportLoras()
			}
			atomic.AddInt64(&(s.nRunningReqs), 1)
			s.reportRunningRequests()

			var responseTokens []string
			var finishReason string
			var err error
			var toolCalls []toolCall
			var completionTokens int
			if reqCtx.isChatCompletion &&
				req.getToolChoice() != toolChoiceNone &&
				req.getTools() != nil {
				toolCalls, finishReason, completionTokens, err =
					createToolCalls(req.getTools(), req.getToolChoice())
			}
			if toolCalls == nil && err == nil {
				// Either no tool calls were defined, or we randomly chose not to create tool calls,
				// so we generate a response text.
				responseTokens, finishReason, completionTokens, err = req.createResponseText(s.config.Mode)
			}
			if err != nil {
				prefix := ""
				if reqCtx.isChatCompletion {
					prefix = "failed to create chat response"
				} else {
					prefix = "failed to create text response"
				}
				s.logger.Error(err, prefix)
				reqCtx.httpReqCtx.Error(prefix+err.Error(), fasthttp.StatusBadRequest)
			} else {
				usageData := usage{
					PromptTokens:     req.getNumberOfPromptTokens(),
					CompletionTokens: completionTokens,
					TotalTokens:      req.getNumberOfPromptTokens() + completionTokens,
				}
				if req.isStream() {
					var usageDataToSend *usage
					if req.includeUsage() {
						usageDataToSend = &usageData
					}
					s.sendStreamingResponse(
						&streamingContext{
							ctx:              reqCtx.httpReqCtx,
							isChatCompletion: reqCtx.isChatCompletion,
							model:            displayModel,
						},
						responseTokens, toolCalls, finishReason, usageDataToSend,
					)
				} else {
					s.sendResponse(reqCtx.isChatCompletion,
						reqCtx.httpReqCtx,
						responseTokens,
						toolCalls,
						displayModel,
						finishReason,
						&usageData)
				}
			}
			reqCtx.wg.Done()
		}
	}
}

// decrease model usage reference number
func (s *VllmSimulator) responseSentCallback(model string) {

	atomic.AddInt64(&(s.nRunningReqs), -1)
	s.reportRunningRequests()

<<<<<<< HEAD
	if model == s.config.Model {
		// this is the base model - do not continue
=======
	// Only LoRA models require reference-count handling.
	if !s.isLora(model) {
>>>>>>> 5a9ba0c9
		return
	}

	value, ok := s.runningLoras.Load(model)

	if !ok {
		s.logger.Info("Error: nil reference counter", "model", model)
		s.logger.Error(nil, "Zero model reference", "model", model)
	} else {
		intValue := value.(int)
		if intValue > 1 {
			s.runningLoras.Store(model, intValue-1)
			s.logger.Info("Update LoRA reference counter", "model", model, "prev value", intValue, "new value", intValue-1)
		} else {
			// last lora instance stopped its execution - remove from the map
			s.runningLoras.Delete(model)
			s.logger.Info("Remove LoRA from set of running loras", "model", model)
		}
	}

	s.reportLoras()

}

// sendCompletionError sends an error response for the current completion request
func (s *VllmSimulator) sendCompletionError(ctx *fasthttp.RequestCtx, msg string, errType string, code int) {
	compErr := completionError{
		Object:  "error",
		Message: msg,
		Type:    errType,
		Code:    code,
		Param:   nil,
	}
	s.logger.Error(nil, compErr.Message)

	data, err := json.Marshal(compErr)
	if err != nil {
		ctx.Error(err.Error(), fasthttp.StatusInternalServerError)
	} else {
		ctx.SetContentType("application/json")
		ctx.SetStatusCode(fasthttp.StatusNotFound)
		ctx.SetBody(data)
	}
}

// HandleModels handles /v1/models request according the data stored in the simulator
func (s *VllmSimulator) HandleModels(ctx *fasthttp.RequestCtx) {
	modelsResp := s.createModelsResponse()

	data, err := json.Marshal(modelsResp)
	if err != nil {
		s.logger.Error(err, "Failed to marshal models response")
		ctx.Error("Failed to marshal models response, "+err.Error(), fasthttp.StatusInternalServerError)
		return
	}

	ctx.Response.Header.SetContentType("application/json")
	ctx.Response.Header.SetStatusCode(fasthttp.StatusOK)
	ctx.Response.SetBody(data)
}

func (s *VllmSimulator) HandleError(_ *fasthttp.RequestCtx, err error) {
	s.logger.Error(err, "VLLM server error")
}

// createCompletionResponse creates the response for completion requests, supports both completion request types (text and chat)
// as defined by isChatCompletion
// respTokens - tokenized content to be sent in the response
// toolCalls - tool calls to be sent in the response
// finishReason - a pointer to string that represents finish reason, can be nil or stop or length, ...
// usageData - usage (tokens statistics) for this response
// modelName - display name returned to the client and used in metrics. It is either the first alias
// from --served-model-name (for a base-model request) or the LoRA adapter name (for a LoRA request).
func (s *VllmSimulator) createCompletionResponse(isChatCompletion bool, respTokens []string, toolCalls []toolCall,
	finishReason *string, usageData *usage, modelName string) completionResponse {
	baseResp := baseCompletionResponse{
		ID:      chatComplIDPrefix + uuid.NewString(),
		Created: time.Now().Unix(),
		Model:   modelName,
		Usage:   usageData,
	}
	baseChoice := baseResponseChoice{Index: 0, FinishReason: finishReason}

	respText := strings.Join(respTokens, "")
	if isChatCompletion {
		baseResp.Object = chatCompletionObject

		message := message{Role: roleAssistant}
		if toolCalls != nil {
			message.ToolCalls = toolCalls
		} else {
			message.Content = content{Raw: respText}
		}
		return &chatCompletionResponse{
			baseCompletionResponse: baseResp,
			Choices:                []chatRespChoice{{Message: message, baseResponseChoice: baseChoice}},
		}
	}

	baseResp.Object = textCompletionObject
	return &textCompletionResponse{
		baseCompletionResponse: baseResp,
		Choices:                []textRespChoice{{baseResponseChoice: baseChoice, Text: respText}},
	}
}

// sendResponse sends response for completion API, supports both completions (text and chat)
// according the value of isChatCompletion
// respTokens - tokenized content to be sent in the response
// toolCalls - tool calls to be sent in the response
// modelName - display name returned to the client and used in metrics. It is either the first alias
// from --served-model-name (for a base-model request) or the LoRA adapter name (for a LoRA request).
// finishReason - a pointer to string that represents finish reason, can be nil, stop, length, or tools
// usageData - usage (tokens statistics) for this response
func (s *VllmSimulator) sendResponse(isChatCompletion bool, ctx *fasthttp.RequestCtx, respTokens []string, toolCalls []toolCall,
	modelName string, finishReason string, usageData *usage) {
	resp := s.createCompletionResponse(isChatCompletion, respTokens, toolCalls, &finishReason, usageData, modelName)

	data, err := json.Marshal(resp)
	if err != nil {
		ctx.Error("Response body creation failed, "+err.Error(), fasthttp.StatusInternalServerError)
		return
	}

	// calculate how long to wait before returning the response, time is based on number of tokens
	numOfTokens := usageData.CompletionTokens
	totalMillisToWait := s.config.TimeToFirstToken + (numOfTokens-1)*s.config.InterTokenLatency
	time.Sleep(time.Duration(totalMillisToWait) * time.Millisecond)

	// TODO - maybe add pod id to response header for testing
	ctx.Response.Header.SetContentType("application/json")
	ctx.Response.Header.SetStatusCode(fasthttp.StatusOK)
	ctx.Response.SetBody(data)

	s.responseSentCallback(modelName)
}

// createModelsResponse creates and returns ModelResponse for the current state, returned array of models contains the base model + LoRA adapters if exist
func (s *VllmSimulator) createModelsResponse() *vllmapi.ModelsResponse {
	modelsResp := vllmapi.ModelsResponse{Object: "list", Data: []vllmapi.ModelsResponseModelInfo{}}

<<<<<<< HEAD
	// add base model's info
	modelsResp.Data = append(modelsResp.Data, vllmapi.ModelsResponseModelInfo{
		ID:      s.config.Model,
		Object:  vllmapi.ObjectModel,
		Created: time.Now().Unix(),
		OwnedBy: "vllm",
		Root:    s.config.Model,
		Parent:  nil,
	})
=======
	// Advertise every public model alias
	for _, alias := range s.servedModelNames {
		modelsResp.Data = append(modelsResp.Data, vllmapi.ModelsResponseModelInfo{
			ID:      alias,
			Object:  vllmapi.ObjectModel,
			Created: time.Now().Unix(),
			OwnedBy: "vllm",
			Root:    alias,
			Parent:  nil,
		})
	}
>>>>>>> 5a9ba0c9

	// add LoRA adapter's info
	parent := s.servedModelNames[0]
	for _, lora := range s.getLoras() {
		modelsResp.Data = append(modelsResp.Data, vllmapi.ModelsResponseModelInfo{
			ID:      lora,
			Object:  vllmapi.ObjectModel,
			Created: time.Now().Unix(),
			OwnedBy: "vllm",
			Root:    lora,
<<<<<<< HEAD
			Parent:  &s.config.Model,
=======
			Parent:  &parent,
>>>>>>> 5a9ba0c9
		})
	}

	return &modelsResp
}

// HandleHealth http handler for /health
func (s *VllmSimulator) HandleHealth(ctx *fasthttp.RequestCtx) {
	s.logger.V(4).Info("health request received")
	ctx.Response.Header.SetContentType("application/json")
	ctx.Response.Header.SetStatusCode(fasthttp.StatusOK)
	ctx.Response.SetBody([]byte("{}"))
}

// HandleReady http handler for /ready
func (s *VllmSimulator) HandleReady(ctx *fasthttp.RequestCtx) {
	s.logger.V(4).Info("readiness request received")
	ctx.Response.Header.SetContentType("application/json")
	ctx.Response.Header.SetStatusCode(fasthttp.StatusOK)
	ctx.Response.SetBody([]byte("{}"))
}

// getDisplayedModelName returns the model name that must appear in API
// responses.  LoRA adapters keep their explicit name, while all base-model
// requests are surfaced as the first alias from --served-model-name.
func (s *VllmSimulator) getDisplayedModelName(reqModel string) string {
	if s.isLora(reqModel) {
		return reqModel
	}
	return s.servedModelNames[0]
}<|MERGE_RESOLUTION|>--- conflicted
+++ resolved
@@ -63,23 +63,10 @@
 type VllmSimulator struct {
 	// logger is used for information and errors logging
 	logger logr.Logger
-<<<<<<< HEAD
 	// config is the simulator's configuration
 	config *configuration
-=======
-	// timeToFirstToken time before the first token will be returned, in milliseconds
-	timeToFirstToken int
-	// interTokenLatency time between generated tokens, in milliseconds
-	interTokenLatency int
-	// port defines on which port the simulator runs
-	port int
-	// mode defines the simulator response generation mode, valid values: echo, random
-	mode string
-	// model defines the current base model name
-	model string
 	// one or many names exposed by the API
 	servedModelNames []string
->>>>>>> 5a9ba0c9
 	// loraAdaptors contains list of LoRA available adaptors
 	loraAdaptors sync.Map
 	// runningLoras is a collection of running loras, key of lora's name, value is number of requests using this lora
@@ -155,9 +142,10 @@
 	}
 
 	f := pflag.NewFlagSet("llm-d-inference-sim flags", pflag.ExitOnError)
-<<<<<<< HEAD
+
 	f.IntVar(&config.Port, "port", config.Port, "Port")
 	f.StringVar(&config.Model, "model", config.Model, "Currently 'loaded' model")
+	f.StringSliceVar(&s.servedModelNames, "served-model-name", nil, "Model names exposed by the API (comma or space-separated)")
 	f.IntVar(&config.MaxNumSeqs, "max-num-seqs", config.MaxNumSeqs, "Maximum number of inference requests that could be processed at the same time (parameter to simulate requests waiting queue)")
 
 	f.StringVar(&config.Mode, "mode", config.Mode, "Simulator mode, echo - returns the same text that was sent in the request, for chat completion returns the last message, random - returns random sentence from a bank of pre-defined sentences")
@@ -175,19 +163,6 @@
 	flagSet := flag.NewFlagSet("simFlagSet", flag.ExitOnError)
 	klog.InitFlags(flagSet)
 	f.AddGoFlagSet(flagSet)
-=======
-	f.StringVar(&s.mode, "mode", "random", "Simulator mode, echo - returns the same text that was sent in the request, for chat completion returns the last message, random - returns random sentence from a bank of pre-defined sentences")
-	f.IntVar(&s.port, "port", vLLMDefaultPort, "Port")
-	f.IntVar(&s.interTokenLatency, "inter-token-latency", 0, "Time to generate one token (in milliseconds)")
-	f.IntVar(&s.timeToFirstToken, "time-to-first-token", 0, "Time to first token (in milliseconds)")
-	f.StringVar(&s.model, "model", "", "Currently 'loaded' model")
-	f.StringSliceVar(&s.servedModelNames, "served-model-name", nil, "Model names exposed by the API (comma or space-separated)")
-	var lorasStr string
-	f.StringVar(&lorasStr, "lora", "", "List of LoRA adapters, separated by comma")
-	f.IntVar(&s.maxLoras, "max-loras", 1, "Maximum number of LoRAs in a single batch")
-	f.IntVar(&s.maxCPULoras, "max-cpu-loras", 0, "Maximum number of LoRAs to store in CPU memory")
-	f.Int64Var(&s.maxRunningReqs, "max-running-requests", 5, "Maximum number of inference requests that could be processed at the same time (parameter to simulate requests waiting queue)")
->>>>>>> 5a9ba0c9
 
 	if err := f.Parse(os.Args[1:]); err != nil {
 		return err
@@ -198,41 +173,15 @@
 		config.LoraModules = loras
 	}
 
-<<<<<<< HEAD
-	if err := config.validate(); err != nil {
-		return err
-=======
-	// validate parsed values
-	if s.model == "" {
-		return errors.New("model parameter is empty")
-	}
-
-	// Upstream vLLM behaviour: when --served-model-name is not provided,
+  // Upstream vLLM behaviour: when --served-model-name is not provided,
 	// it falls back to using the value of --model as the single public name
 	// returned by the API and exposed in Prometheus metrics.
 	if len(s.servedModelNames) == 0 {
-		s.servedModelNames = []string{s.model}
-	}
-
-	if s.mode != modeEcho && s.mode != modeRandom {
-		return fmt.Errorf("invalid mode '%s', valid values are 'random' and 'echo'", s.mode)
-	}
-	if s.port <= 0 {
-		return fmt.Errorf("invalid port '%d'", s.port)
-	}
-	if s.interTokenLatency < 0 {
-		return errors.New("inter token latency cannot be negative")
-	}
-	if s.timeToFirstToken < 0 {
-		return errors.New("time to first token cannot be negative")
-	}
-	if s.maxLoras < 1 {
-		return errors.New("max loras cannot be less than 1")
-	}
-	if s.maxCPULoras == 0 {
-		// max cpu loras by default is same as max loras
-		s.maxCPULoras = s.maxLoras
->>>>>>> 5a9ba0c9
+		s.servedModelNames = []string{config.Model}
+	}
+
+	if err := config.validate(); err != nil {
+		return err
 	}
 
 	s.config = config
@@ -368,15 +317,10 @@
 
 // isValidModel checks if the given model is the base model or one of "loaded" LoRAs
 func (s *VllmSimulator) isValidModel(model string) bool {
-<<<<<<< HEAD
-	if model == s.config.Model {
-		return true
-=======
 	for _, name := range s.servedModelNames {
 		if model == name {
 			return true
 		}
->>>>>>> 5a9ba0c9
 	}
 	for _, lora := range s.getLoras() {
 		if model == lora {
@@ -532,13 +476,8 @@
 	atomic.AddInt64(&(s.nRunningReqs), -1)
 	s.reportRunningRequests()
 
-<<<<<<< HEAD
-	if model == s.config.Model {
-		// this is the base model - do not continue
-=======
 	// Only LoRA models require reference-count handling.
 	if !s.isLora(model) {
->>>>>>> 5a9ba0c9
 		return
 	}
 
@@ -680,17 +619,6 @@
 func (s *VllmSimulator) createModelsResponse() *vllmapi.ModelsResponse {
 	modelsResp := vllmapi.ModelsResponse{Object: "list", Data: []vllmapi.ModelsResponseModelInfo{}}
 
-<<<<<<< HEAD
-	// add base model's info
-	modelsResp.Data = append(modelsResp.Data, vllmapi.ModelsResponseModelInfo{
-		ID:      s.config.Model,
-		Object:  vllmapi.ObjectModel,
-		Created: time.Now().Unix(),
-		OwnedBy: "vllm",
-		Root:    s.config.Model,
-		Parent:  nil,
-	})
-=======
 	// Advertise every public model alias
 	for _, alias := range s.servedModelNames {
 		modelsResp.Data = append(modelsResp.Data, vllmapi.ModelsResponseModelInfo{
@@ -702,7 +630,6 @@
 			Parent:  nil,
 		})
 	}
->>>>>>> 5a9ba0c9
 
 	// add LoRA adapter's info
 	parent := s.servedModelNames[0]
@@ -713,11 +640,7 @@
 			Created: time.Now().Unix(),
 			OwnedBy: "vllm",
 			Root:    lora,
-<<<<<<< HEAD
-			Parent:  &s.config.Model,
-=======
 			Parent:  &parent,
->>>>>>> 5a9ba0c9
 		})
 	}
 
