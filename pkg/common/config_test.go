--- conflicted
+++ resolved
@@ -371,7 +371,6 @@
 				"--config", "../../manifests/config.yaml"},
 		},
 		{
-<<<<<<< HEAD
 			name: "invalid failure injection rate > 100",
 			args: []string{"cmd", "--model", "test-model", "--failure-injection-rate", "150"},
 		},
@@ -383,7 +382,7 @@
 			name: "invalid failure type",
 			args: []string{"cmd", "--model", "test-model", "--failure-injection-rate", "50",
 				"--failure-types", "invalid_type"},
-=======
+    },
 			name: "invalid fake metrics: negative running requests",
 			args: []string{"cmd", "--fake-metrics", "{\"running-requests\":-10,\"waiting-requests\":30,\"kv-cache-usage\":0.4}",
 				"--config", "../../manifests/config.yaml"},
@@ -400,7 +399,6 @@
 		{
 			name: "invalid (negative) zmq-max-connect-attempts for config file",
 			args: []string{"cmd", "--config", "../../manifests/invalid-config.yaml"},
->>>>>>> 06f6e42c
 		},
 	}
 
