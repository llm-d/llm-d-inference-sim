[![Go Report Card](https://goreportcard.com/badge/github.com/llm-d/llm-d-inference-sim)](https://goreportcard.com/report/github.com/llm-d/llm-d-inference-sim)
[![License](https://img.shields.io/github/license/llm-d/llm-d-inference-sim)](/LICENSE)
[![Join Slack](https://img.shields.io/badge/Join_Slack-blue?logo=slack)](https://llm-d.slack.com/archives/C097SUE2HSL)

# vLLM Simulator
To help with development and testing we have developed a light weight vLLM simulator. It does not truly
run inference, but it does emulate responses to the HTTP REST endpoints of vLLM. 
Currently it supports partial OpenAI-compatible API:
- /v1/chat/completions 
- /v1/completions 
- /v1/models

In addition, a set of the vLLM HTTP endpoints are suppored as well. These include:
| Endpoint | Description |
|---|---|
| /v1/load_lora_adapter   | simulates the dynamic registration of a LoRA adapter |
| /v1/unload_lora_adapter | simulates the dynamic unloading and unregistration of a LoRA adapter |
| /metrics                | exposes Prometheus metrics. See the table below for details |
| /health                 | standard health check endpoint |
| /ready                  | standard readiness endpoint |

In addition, it supports a subset of vLLM's Prometheus metrics. These metrics are exposed via the /metrics HTTP REST endpoint. Currently supported are the following metrics:
| Metric | Description |
|---|---|
| vllm:gpu_cache_usage_perc | The fraction of KV-cache blocks currently in use (from 0 to 1). Currently this value will always be zero. |
| vllm:lora_requests_info | Running stats on LoRA requests |
| vllm:num_requests_running | Number of requests currently running on GPU |
| vllm:num_requests_waiting | Prometheus metric for the number of queued requests |
| vllm:e2e_request_latency_seconds | Histogram of end to end request latency in seconds |
| vllm:request_inference_time_seconds | Histogram of time spent in RUNNING phase for request |
| vllm:request_queue_time_seconds | Histogram of time spent in WAITING phase for request |
| vllm:request_prefill_time_seconds | Histogram of time spent in PREFILL phase for request |
| vllm:request_decode_time_seconds | Histogram of time spent in DECODE phase for request |
| vllm:time_to_first_token_seconds | Histogram of time to first token in seconds |
| vllm:time_per_output_token_seconds | Histogram of time per output token in seconds |
| vllm:inter_token_latency_seconds | Histogram of inter-token latency in seconds |
| vllm:request_generation_tokens | Number of generation tokens processed |
| vllm:generation_tokens_total	 | Total number of generated tokens. |
| vllm:max_num_generation_tokens | Maximum number of requested generation tokens. Currently same as `vllm:request_generation_tokens` since always only one choice is returned |
| vllm:request_params_max_tokens | Histogram of the max_tokens request parameter | 
| vllm:request_prompt_tokens | Number of prefill tokens processed |
| vllm:prompt_tokens_total	 | Total number of prompt tokens processed |
| vllm:request_success_total | Count of successfully processed requests |
  
The simulated inference has no connection with the model and LoRA adapters specified in the command line parameters or via the /v1/load_lora_adapter HTTP REST endpoint. The /v1/models endpoint returns simulated results based on those same command line parameters and those loaded via the /v1/load_lora_adapter HTTP REST endpoint.

The simulator supports two modes of operation:
- `echo` mode: the response contains the same text that was received in the request. For `/v1/chat/completions` the last message for the role=`user` is used.
- `random` mode: the response is randomly chosen from a set of pre-defined sentences.

Timing of the response is defined by the `time-to-first-token` and `inter-token-latency` parameters. In case P/D is enabled for a request, `kv-cache-transfer-latency` will be used instead of `time-to-first-token`.

For a request with `stream=true`: `time-to-first-token` or `kv-cache-transfer-latency` defines the delay before the first token is returned, `inter-token-latency` defines the delay between subsequent tokens in the stream. 

For a requst with `stream=false`: the response is returned after delay of `<time-to-first-token> + (<inter-token-latency> * (<number_of_output_tokens> - 1))` or `<kv-cache-transfer-latency> + (<inter-token-latency> * (<number_of_output_tokens> - 1))` in P/D case

It can be run standalone or in a Pod for testing under packages such as Kind.

## Limitations
API responses contains a subset of the fields provided by the OpenAI API.

<details>
  <summary>Click to show the structure of requests/responses</summary>  

- `/v1/chat/completions`
    - **request**
        - stream
        - model
        - messages
            - role
            - content
            - tool_calls
              - function
                - name
                - arguments
	            - id
              - type
              - index
        - max_tokens
        - max_completion_tokens
        - tools 
          - type
          - function
            - name
            - arguments
        - tool_choice
        - logprobs
        - top_logprobs
        - stream_options
          - include_usage
        - do_remote_decode
        - do_remote_prefill
        - remote_block_ids
        - remote_engine_id
        - remote_host
        - remote_port
        - ignore_eos
    - **response**
        - id
        - created
        - model
        - choices
          - index
          - finish_reason
          - message
          - logprobs
            - content
              - token
              - logprob
              - bytes
              - top_logprobs
        - usage
        - object
        - do_remote_decode
        - do_remote_prefill
        - remote_block_ids
        - remote_engine_id
        - remote_host
        - remote_port
- `/v1/completions`
    - **request**
        - stream
        - model
        - prompt
        - max_tokens
        - stream_options
          - include_usage
        - do_remote_decode
        - do_remote_prefill
        - remote_block_ids
        - remote_engine_id
        - remote_host
        - remote_port
        - ignore_eos
        - logprobs
    - **response**
        - id
        - created
        - model
        - choices
          - index
          - finish_reason
          - text
          - logprobs
            - tokens
            - token_logprobs
            - top_logprobs
            - text_offset
        - usage
        - object
        - do_remote_decode
        - do_remote_prefill
        - remote_block_ids
        - remote_engine_id
        - remote_host
        - remote_port
- `/v1/models`
    - **response**
        - object
        - data
            - id
            - object
            - created
            - owned_by
            - root
            - parent
</details>
<br/>
For more details see the <a href="https://docs.vllm.ai/en/stable/getting_started/quickstart.html#openai-completions-api-with-vllm">vLLM documentation</a>

## Command line parameters
- `config`: the path to a yaml configuration file that can contain the simulator's command line parameters. If a parameter is defined in both the config file and the command line, the command line value overwrites the configuration file value. An example configuration file can be found at `manifests/config.yaml`
- `port`: the port the simulator listents on, default is 8000
- `model`: the currently 'loaded' model, mandatory
- `served-model-name`: model names exposed by the API (a list of space-separated strings)
- `lora-modules`: a list of LoRA adapters (a list of space-separated JSON strings): '{"name": "name", "path": "lora_path", "base_model_name": "id"}', optional, empty by default
- `max-loras`: maximum number of LoRAs in a single batch, optional, default is one
- `max-cpu-loras`: maximum number of LoRAs to store in CPU memory, optional, must be >= than max-loras, default is max-loras
- `max-model-len`: model's context window, maximum number of tokens in a single request including input and output, optional, default is 1024
- `max-num-seqs`: maximum number of sequences per iteration (maximum number of inference requests that could be processed at the same time), default is 5
- `max-waiting-queue-length`: maximum length of inference requests waiting queue, default is 1000
- `mode`: the simulator mode, optional, by default `random`
    - `echo`: returns the same text that was sent in the request
    - `random`: returns a sentence chosen at random from a set of pre-defined sentences
---
<<<<<<< HEAD
- `latency-calculator`: specifies the latency calculator used to simulate response times. By default, latency is computed based on the simulator’s current load and the configured latency parameters, such as `time-to-first-token` and `prefill-time-per-token`. Supported values are `per-token` and `constant`, indicating whether or not the calculation accounts for the prompt size.
- `time-to-first-token`: the time to the first token (in milliseconds), optional, by default zero
- `time-to-first-token-std-dev`: standard deviation for time before the first token will be returned, in milliseconds, optional, default is 0, can't be more than 30% of `time-to-first-token`, will not cause the actual time to first token to differ by more than 70% from `time-to-first-token`
- `inter-token-latency`: the time to 'generate' each additional token (in milliseconds), optional, by default zero
- `inter-token-latency-std-dev`: standard deviation for time between generated tokens, in milliseconds, optional, default is 0, can't be more than 30% of `inter-token-latency`, will not cause the actual inter token latency to differ by more than 70% from `inter-token-latency`
- `kv-cache-transfer-latency`: time for KV-cache transfer from a remote vLLM (in milliseconds), by default zero. Usually much shorter than `time-to-first-token`
- `kv-cache-transfer-latency-std-dev`: standard deviation for time to "transfer" kv-cache from another vLLM instance in case P/D is activated, in milliseconds, optional, default is 0, can't be more than 30% of `kv-cache-transfer-latency`, will not cause the actual latency to differ by more than 70% from `kv-cache-transfer-latency`
- `prefill-overhead`: constant overhead time for prefill (in milliseconds), optional, by default zero, used in calculating time to first token, this will be ignored if `time-to-first-token` is not `0`
- `prefill-time-per-token`: time taken to generate each token during prefill (in milliseconds), optional, by default zero, this will be ignored if `time-to-first-token` is not `0`
=======
- `time-to-first-token`: the time to the first token (e.g. 100ms. Integer format is deprecated), optional, by default zero
- `time-to-first-token-std-dev`: standard deviation for time before the first token will be returned, e.g., 100ms. in milliseconds if unit is missing, optional, default is 0, can't be more than 30% of `time-to-first-token`, will not cause the actual time to first token to differ by more than 70% from `time-to-first-token`
- `inter-token-latency`: the time to 'generate' each additional token (e.g. 100ms. Integer format is deprecated), optional, by default zero
- `inter-token-latency-std-dev`: standard deviation for time between generated tokens, e.g., 100ms. in milliseconds if unit is missing, optional, default is 0, can't be more than 30% of `inter-token-latency`, will not cause the actual inter token latency to differ by more than 70% from `inter-token-latency`
- `kv-cache-transfer-latency`: time for KV-cache transfer from a remote vLLM (e.g. 100ms. Integer format is deprecated), by default zero. Usually much shorter than `time-to-first-token`
- `kv-cache-transfer-latency-std-dev`: standard deviation for time to "transfer" kv-cache from another vLLM instance in case P/D is activated, e.g., 100ms. in milliseconds if unit is missing, optional, default is 0, can't be more than 30% of `kv-cache-transfer-latency`, will not cause the actual latency to differ by more than 70% from `kv-cache-transfer-latency`
---
- `prefill-overhead`: constant overhead time for prefill (e.g. 100ms. Integer format is deprecated), optional, by default zero, used in calculating time to first token, this will be ignored if `time-to-first-token` is not `0`
- `prefill-time-per-token`: time taken to generate each token during prefill (e.g. 100ms. Integer format is deprecated), optional, by default zero, this will be ignored if `time-to-first-token` is not `0`
>>>>>>> 105e9261
- `prefill-time-std-dev`: similar to `time-to-first-token-std-dev`, but is applied on the final prefill time, which is calculated by `prefill-overhead`, `prefill-time-per-token`, and number of prompt tokens, this will be ignored if `time-to-first-token` is not `0`
- `kv-cache-transfer-time-per-token`: time taken to transfer cache for each token in case P/D is enabled (e.g. 100ms. Integer format is deprecated), optional, by default zero, this will be ignored if `kv-cache-transfer-latency` is not `0`
- `kv-cache-transfer-time-std-dev`: similar to `time-to-first-token-std-dev`, but is applied on the final kv cache transfer time in case P/D is enabled (e.g. 100ms. Integer format is deprecated), which is calculated by `kv-cache-transfer-time-per-token` and number of prompt tokens, this will be ignored if `kv-cache-transfer-latency` is not `0`
---
- `time-factor-under-load`: a multiplicative factor that affects the overall time taken for requests when parallel requests are being processed. The value of this factor must be >= 1.0, with a default of 1.0. If this factor is 1.0, no extra time is added.  When the factor is x (where x > 1.0) and there are `max-num-seqs` requests, the total time will be multiplied by x. The extra time then decreases multiplicatively to 1.0 when the number of requests is less than MaxNumSeqs.
- `seed`: random seed for operations (if not set, current Unix time in nanoseconds is used)
---
- `max-tool-call-integer-param`: the maximum possible value of integer parameters in a tool call, optional, defaults to 100
- `min-tool-call-integer-param`: the minimum possible value of integer parameters in a tool call, optional, defaults to 0
- `max-tool-call-number-param`: the maximum possible value of number (float) parameters in a tool call, optional, defaults to 100
- `min-tool-call-number-param`: the minimum possible value of number (float) parameters in a tool call, optional, defaults to 0
- `max-tool-call-array-param-length`: the maximum possible length of array parameters in a tool call, optional, defaults to 5
- `min-tool-call-array-param-length`: the minimum possible length of array parameters in a tool call, optional, defaults to 1
- `tool-call-not-required-param-probability`: the probability to add a parameter, that is not required, in a tool call, optional, defaults to 50
- `object-tool-call-not-required-field-probability`: the probability to add a field, that is not required, in an object in a tool call, optional, defaults to 50
---
- `enable-kvcache`: if true, the KV cache support will be enabled in the simulator. In this case, the KV cache will be simulated, and ZQM events will be published when a KV cache block is added or evicted. 
- `kv-cache-size`: the maximum number of token blocks in kv cache
- `block-size`: token block size for contiguous chunks of tokens, possible values: 8,16,32,64,128
- `tokenizers-cache-dir`: the directory for caching tokenizers
- `hash-seed`: seed for hash generation (if not set, is read from PYTHONHASHSEED environment variable)
- `zmq-endpoint`: ZMQ address to publish events
- `zmq-max-connect-attempts`: the maximum number of ZMQ connection attempts, defaults to 0, maximum: 10
- `event-batch-size`: the maximum number of kv-cache events to be sent together, defaults to 16
---
- `failure-injection-rate`: probability (0-100) of injecting failures, optional, default is 0
- `failure-types`: list of specific failure types to inject (rate_limit, invalid_api_key, context_length, server_error, invalid_request, model_not_found), optional, if empty all types are used
---
- `fake-metrics`: represents a predefined set of metrics to be sent to Prometheus as a substitute for the real metrics. When specified, only these fake metrics will be reported — real metrics and fake metrics will never be reported together. The set should include values for 
    - `running-requests`
    - `waiting-requests`
    - `kv-cache-usage`
    - `loras` - an array containing LoRA information objects, each with the fields: `running` (a comma-separated list of LoRAs in use by running requests), `waiting` (a comma-separated list of LoRAs to be used by waiting requests), and `timestamp` (seconds since Jan 1 1970, the timestamp of this metric). 
    - `ttft-buckets-values` - array of values for time-to-first-token buckets, each value in this array is a value for the corresponding bucket. Array may contain less values than number of buckets, all trailing missing values assumed as 0. Buckets upper boundaries are: 0.001, 0.005, 0.01, 0.02, 0.04, 0.06, 0.08, 0.1, 0.25, 0.5, 0.75, 1.0, 2.5, 5.0, 7.5, 10.0, 20.0, 40.0, 80.0, 160.0, 640.0, 2560.0, +Inf.
    - `tpot-buckets-values` - array of values for time-per-output-token buckets, each value in this array is a value for the corresponding bucket. Array may contain less values than number of buckets, all trailing missing values assumed as 0. Buckets upper boundaries are: 0.01, 0.025, 0.05, 0.075, 0.1, 0.15, 0.2, 0.3, 0.4, 0.5, 0.75, 1.0, 2.5, 5.0, 7.5, 10.0, 20.0, 40.0, 80.0, +Inf.
    - `e2erl-buckets-values` - array of values for e2e request latency buckets, each value in this array is a value for the corresponding bucket. Array may contain less values than number of buckets, all trailing missing values assumed as 0. Buckets upper boundaries are: 0.3, 0.5, 0.8, 1.0, 1.5, 2.0, 2.5, 5.0, 10.0, 15.0, 20.0, 30.0, 40.0, 50.0, 60.0, 120.0, 240.0, 480.0, 
    960.0, 1920.0, 7680.0, +Inf.
    - `queue-time-buckets-values` - array of values for request queue time buckets, each value in this array is a value for the corresponding bucket. Array may contain less values than number of buckets, all trailing missing values assumed as 0. Buckets upper boundaries are: 0.3, 0.5, 0.8, 1.0, 1.5, 2.0, 2.5, 5.0, 10.0, 15.0, 20.0, 30.0, 40.0, 50.0, 60.0, 120.0, 240.0, 480.0, 
    960.0, 1920.0, 7680.0, +Inf.
    - `inf-time-buckets-values` - array of values for request inference time buckets, each value in this array is a value for the corresponding bucket. Array may contain less values than number of buckets, all trailing missing values assumed as 0. Buckets upper boundaries are: 0.3, 0.5, 0.8, 1.0, 1.5, 2.0, 2.5, 5.0, 10.0, 15.0, 20.0, 30.0, 40.0, 50.0, 60.0, 120.0, 240.0, 480.0, 
    960.0, 1920.0, 7680.0, +Inf.
    - `prefill-time-buckets-values` -  array of values for request prefill time buckets, each value in this array is a value for the corresponding bucket. Array may contain less values than number of buckets, all trailing missing values assumed as 0. Buckets upper boundaries are: 0.3, 0.5, 0.8, 1.0, 1.5, 2.0, 2.5, 5.0, 10.0, 15.0, 20.0, 30.0, 40.0, 50.0, 60.0, 120.0, 240.0, 480.0, 
    960.0, 1920.0, 7680.0, +Inf.
    - `decode-time-buckets-values` - array of values for request decode time buckets, each value in this array is a value for the corresponding bucket. Array may contain less values than number of buckets, all trailing missing values assumed as 0. Buckets upper boundaries are: 0.3, 0.5, 0.8, 1.0, 1.5, 2.0, 2.5, 5.0, 10.0, 15.0, 20.0, 30.0, 40.0, 50.0, 60.0, 120.0, 240.0, 480.0, 
    960.0, 1920.0, 7680.0, +Inf.
    - `request-prompt-tokens` - array of values for prompt-length buckets
    - `request-generation-tokens` - array of values for generation-length buckets
    - `request-max-generation-tokens` - array of values for max_num_generation_tokens buckets
    - `request-params-max-tokens` - array of values for  max_tokens parameter buckets
    - `request-success-total` - number of successful requests per finish reason, key: finish-reason (stop, length, etc.).
    <br>
    **Example:**<br>
      --fake-metrics '{"running-requests":10,"waiting-requests":30,"kv-cache-usage":0.4,"loras":[{"running":"lora4,lora2","waiting":"lora3","timestamp":1257894567},{"running":"lora4,lora3","waiting":"","timestamp":1257894569}]}'
---
- `data-parallel-size`: number of ranks to run in Data Parallel deployment, from 1 to 8, default is 1. The ports will be assigned as follows: rank 0 will run on the configured `port`, rank 1 on `port`+1, etc.  
- `data-parallel-rank`: the rank of this instance, used only when running Data Parallel ranks as separate processes
---
- `dataset-path`: Optional local file path to the SQLite database file used for generating responses from a dataset.
  - If not set, hardcoded preset responses will be used.
  - If set but the file does not exist the `dataset-url` will be used to download the database to the path specified by `dataset-path`.
  - If the file exists but is currently occupied by another process, responses will be randomly generated from preset text (the same behavior as if the path were not set).
  - Responses are retrieved from the dataset by the hash of the conversation history, with a fallback to a random dataset response, constrained by the maximum output tokens and EoS token handling, if no matching history is found.
  - Refer to [llm-d converted ShareGPT](https://huggingface.co/datasets/hf07397/inference-sim-datasets/blob/0b60737c2dd2c570f486cef2efa7971b02e3efde/README.md) for detailed information on the expected format of the SQLite database file.
- `dataset-url`: Optional URL for downloading the SQLite database file used for response generation.
  - This parameter is only used if the `dataset-path` is also set and the file does not exist at that path.
  - If the file needs to be downloaded, it will be saved to the location specified by `dataset-path`.
  - If the file already exists at the `dataset-path`, it will not be downloaded again
  - Example URL `https://huggingface.co/datasets/hf07397/inference-sim-datasets/resolve/91ffa7aafdfd6b3b1af228a517edc1e8f22cd274/huggingface/ShareGPT_Vicuna_unfiltered/conversations.sqlite3`
- `dataset-in-memory`: If true, the entire dataset will be loaded into memory for faster access. This may require significant memory depending on the size of the dataset. Default is false.
---
- `ssl-certfile`: Path to SSL certificate file for HTTPS (optional)
- `ssl-keyfile`: Path to SSL private key file for HTTPS (optional)
- `self-signed-certs`: Enable automatic generation of self-signed certificates for HTTPS
---
In addition, as we are using klog, the following parameters are available:
- `add_dir_header`: if true, adds the file directory to the header of the log messages
- `alsologtostderr`: log to standard error as well as files (no effect when -logtostderr=true)
- `log_backtrace_at`: when logging hits line file:N, emit a stack trace (default :0)
- `log_dir`: if non-empty, write log files in this directory (no effect when -logtostderr=true)
- `log_file`: if non-empty, use this log file (no effect when -logtostderr=true)
- `log_file_max_size`: defines the maximum size a log file can grow to (no effect when -logtostderr=true). Unit is megabytes. If the value is 0, the maximum file size is unlimited. (default 1800)
- `logtostderr`: log to standard error instead of files (default true)
- `one_output`: if true, only write logs to their native severity level (vs also writing to each lower severity level; no effect when -logtostderr=true)
- `skip_headers`: if true, avoid header prefixes in the log messages
- `skip_log_headers`: if true, avoid headers when opening log files (no effect when -logtostderr=true)
- `stderrthreshold`: logs at or above this threshold go to stderr when writing to files and stderr (no effect when -logtostderr=true or -alsologtostderr=true) (default 2)
- `v`: number for the log level verbosity. Supported levels:
  - Warning (1) - warning messages
  - Info (2) - general application messages, e.g., loaded configuration content, which responses dataset was loaded, etc.
  - Debug (4) - debugging messages, e.g. /completions and /chat/completions request received, load/unload lora request processed, etc.
  - Trace (5) - highest verbosity, e.g. detailed messages on completions request handling and request queue processing, etc.
- `vmodule`: comma-separated list of pattern=N settings for file-filtered logging

## Environment variables
- `POD_NAME`: the simulator pod name. If defined, the response will contain the HTTP header `x-inference-pod` with this value, and the HTTP header `x-inference-port` with the port that the request was received on 
- `POD_NAMESPACE`: the simulator pod namespace. If defined, the response will contain the HTTP header `x-inference-namespace` with this value
- `POD_IP`: the simulator pod IP address. Used in kv-events topic name.
Example of definition in yaml: 
  ```yaml
  env:
    - name: POD_IP
      valueFrom:
        fieldRef:
          fieldPath: status.podIP
  ```

## Migrating from releases prior to v0.2.0
- `max-running-requests` was replaced by `max-num-seqs`
- `lora` was replaced by `lora-modules`, which is now a list of JSON strings, e.g, '{"name": "name", "path": "lora_path", "base_model_name": "id"}'

## Working with docker image

### Building
To build a Docker image of the vLLM Simulator, run:
```bash
make image-build
```
Please note that the default image tag is `ghcr.io/llm-d/llm-d-inference-sim:dev`. <br>
The following environment variables can be used to change the image tag: `REGISTRY`, `SIM_TAG`, `IMAGE_TAG_BASE` or `IMG`.

Note: On macOS, use `make image-build TARGETOS=linux` to pull the correct base image.

### Running
To run the vLLM Simulator image under Docker, run:
```bash
docker run --rm --publish 8000:8000 ghcr.io/llm-d/llm-d-inference-sim:dev  --port 8000 --model "Qwen/Qwen2.5-1.5B-Instruct"  --lora-modules '{"name":"tweet-summary-0"}' '{"name":"tweet-summary-1"}'
```
**Note:** To run the vLLM Simulator with the latest release version, in the above docker command replace `dev` with the current release which can be found on [GitHub](https://github.com/llm-d/llm-d-inference-sim/pkgs/container/llm-d-inference-sim).

**Note:** The above command exposes the simulator on port 8000, and serves the Qwen/Qwen2.5-1.5B-Instruct model.

## Standalone testing

### Building
To build the vLLM simulator to run locally as an executable, run:
```bash
make build
```

### Running
To run the vLLM simulator in a standalone test environment, run:
```bash
./bin/llm-d-inference-sim --model my_model --port 8000
```

## Kubernetes testing

To run the vLLM simulator in a Kubernetes cluster, run:
```bash
kubectl apply -f manifests/deployment.yaml
```

When testing locally with kind, build the docker image with `make build-image` then load into the cluster:
```shell
kind load --name kind docker-image ghcr.io/llm-d/llm-d-inference-sim:dev
```

Update the `deployment.yaml` file to use the dev tag. 

To verify the deployment is available, run:
```bash
kubectl get deployment vllm-llama3-8b-instruct
kubectl get service vllm-llama3-8b-instruct-svc
```

Use `kubectl port-forward` to expose the service on your local machine:

```bash
kubectl port-forward svc/vllm-llama3-8b-instruct-svc 8000:8000
```

Test the API with curl

```bash
curl -X POST http://localhost:8000/v1/chat/completions \
  -H "Content-Type: application/json" \
  -d '{
    "model": "meta-llama/Llama-3.1-8B-Instruct",
    "messages": [
      {"role": "user", "content": "Hello!"}
    ]
  }'
```

### Prefill/Decode (P/D) Separation Example
An example configuration for P/D (Prefill/Decode) disaggregation deployment can be found in [manifests/disaggregation](manifests/disaggregation).

## Response generation

The `/v1/completions` and `/v1/chat/completions` endpoints produce responses based on simulator configurations and the specific request parameters.

### Echo mode
In `echo` mode, responses always mirror the request content. 
In case of /v1/completions the prompt field is returned.
In case of /v1/chat/completions the last message is returned.

Parameters `max_tokens`, `max_completions_tokens` and `ignore_eos` are ignored in this mode.

### Random mode
In `random` mode, the fields `max_tokens`, `max_completions_tokens` and `ignore_eos` from the request are used during response generation.

#### Use predefined texts for response generation
The simulator can generate responses from a predefined list of sentences.
If `max_tokens` or `max_completions_tokens` is specified, the response length is caclulated using a histogram with six buckets and the following probabilities: 20%, 30%, 20%, 5%, 10%, 15%.
For a maximum length ≤ 120, bucket sizes are equal.
For a maximum length > 120, all buckets except the fourth are of size 20;
the fourth bucket covers the remaining range.
After the buckets are set, response length is sampled according to these probabilities.


Examples: <br>
max-len = 120: the buckets are 1-20, 21-40, 41-60, 61-80, 81-100, 101-120. <br>
max-len = 200: the buckets are 1-20, 21-40, 41-60, 61-160, 161-180, 181-200. <br>

If the maximum response length is not specified, it defaults to `<model length>-<input-length>`.
In this case, response length is sampled from a Gaussian distribution with mean 40 and standard deviation 20.


After determining the response length:

A random sentence from the predefined list is chosen and trimmed if it exceeds the required length.
If the sentence is shorter, additional random sentences are concatenated until the required token count is met.

If `ignore_eos` is true, the response always reaches the maximum allowed length.

The finish_reason is set to LENGTH if the response length equals the maximum; otherwise, it is set to STOP.


#### Use responses dataset for response generation
If `dataset-url` is set in command line, the dataset is downloaded to the location specified by `dataset-path`.

If a valid dataset exists in the `dataset-path`, it is used for response selection.
The request prompt is hashed, and this value is matched against dataset entries.
If all matches are longer, a random match is selected and then trimmed.

If `ignore_eos` is true and no match meets the required length, the response is completed with random tokens from the predefined list.

If the prompt hash is not present in the dataset, a random response of length ≤ maximum is selected;
if all responses are longer, a random response is chosen and trimmed.
<|MERGE_RESOLUTION|>--- conflicted
+++ resolved
@@ -183,17 +183,7 @@
     - `echo`: returns the same text that was sent in the request
     - `random`: returns a sentence chosen at random from a set of pre-defined sentences
 ---
-<<<<<<< HEAD
 - `latency-calculator`: specifies the latency calculator used to simulate response times. By default, latency is computed based on the simulator’s current load and the configured latency parameters, such as `time-to-first-token` and `prefill-time-per-token`. Supported values are `per-token` and `constant`, indicating whether or not the calculation accounts for the prompt size.
-- `time-to-first-token`: the time to the first token (in milliseconds), optional, by default zero
-- `time-to-first-token-std-dev`: standard deviation for time before the first token will be returned, in milliseconds, optional, default is 0, can't be more than 30% of `time-to-first-token`, will not cause the actual time to first token to differ by more than 70% from `time-to-first-token`
-- `inter-token-latency`: the time to 'generate' each additional token (in milliseconds), optional, by default zero
-- `inter-token-latency-std-dev`: standard deviation for time between generated tokens, in milliseconds, optional, default is 0, can't be more than 30% of `inter-token-latency`, will not cause the actual inter token latency to differ by more than 70% from `inter-token-latency`
-- `kv-cache-transfer-latency`: time for KV-cache transfer from a remote vLLM (in milliseconds), by default zero. Usually much shorter than `time-to-first-token`
-- `kv-cache-transfer-latency-std-dev`: standard deviation for time to "transfer" kv-cache from another vLLM instance in case P/D is activated, in milliseconds, optional, default is 0, can't be more than 30% of `kv-cache-transfer-latency`, will not cause the actual latency to differ by more than 70% from `kv-cache-transfer-latency`
-- `prefill-overhead`: constant overhead time for prefill (in milliseconds), optional, by default zero, used in calculating time to first token, this will be ignored if `time-to-first-token` is not `0`
-- `prefill-time-per-token`: time taken to generate each token during prefill (in milliseconds), optional, by default zero, this will be ignored if `time-to-first-token` is not `0`
-=======
 - `time-to-first-token`: the time to the first token (e.g. 100ms. Integer format is deprecated), optional, by default zero
 - `time-to-first-token-std-dev`: standard deviation for time before the first token will be returned, e.g., 100ms. in milliseconds if unit is missing, optional, default is 0, can't be more than 30% of `time-to-first-token`, will not cause the actual time to first token to differ by more than 70% from `time-to-first-token`
 - `inter-token-latency`: the time to 'generate' each additional token (e.g. 100ms. Integer format is deprecated), optional, by default zero
@@ -203,7 +193,6 @@
 ---
 - `prefill-overhead`: constant overhead time for prefill (e.g. 100ms. Integer format is deprecated), optional, by default zero, used in calculating time to first token, this will be ignored if `time-to-first-token` is not `0`
 - `prefill-time-per-token`: time taken to generate each token during prefill (e.g. 100ms. Integer format is deprecated), optional, by default zero, this will be ignored if `time-to-first-token` is not `0`
->>>>>>> 105e9261
 - `prefill-time-std-dev`: similar to `time-to-first-token-std-dev`, but is applied on the final prefill time, which is calculated by `prefill-overhead`, `prefill-time-per-token`, and number of prompt tokens, this will be ignored if `time-to-first-token` is not `0`
 - `kv-cache-transfer-time-per-token`: time taken to transfer cache for each token in case P/D is enabled (e.g. 100ms. Integer format is deprecated), optional, by default zero, this will be ignored if `kv-cache-transfer-latency` is not `0`
 - `kv-cache-transfer-time-std-dev`: similar to `time-to-first-token-std-dev`, but is applied on the final kv cache transfer time in case P/D is enabled (e.g. 100ms. Integer format is deprecated), which is calculated by `kv-cache-transfer-time-per-token` and number of prompt tokens, this will be ignored if `kv-cache-transfer-latency` is not `0`
